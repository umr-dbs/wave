--- conflicted
+++ resolved
@@ -25,27 +25,21 @@
 import {DttLayoutService} from './layout.service';
 import {SpectralOverviewPlotComponent} from './operators/dialogs/spectral-overview-plot/spectral-overview-plot.component';
 import {MatSidenavModule} from '@angular/material/sidenav';
-<<<<<<< HEAD
 import { TwitterScreenshotShareComponent } from './twitter-screenshot-share/twitter-screenshot-share.component';
-=======
 import { TimestampSliderComponent } from './timestamp-slider/timestamp-slider.component';
 import { UseCaseListComponent } from './use-case/use-case-list/use-case-list.component';
 import { UseCaseDetailsComponent } from './use-case/use-case-details/use-case-details.component';
 import { UseCaseResetDialogComponent } from './use-case/use-case-reset-dialog/use-case-reset-dialog.component';
->>>>>>> de178961
 
 @NgModule({
     declarations: [
         AppComponent,
         SpectralOverviewPlotComponent,
-<<<<<<< HEAD
-        TwitterScreenshotShareComponent
-=======
         TimestampSliderComponent,
+        TwitterScreenshotShareComponent,
         UseCaseListComponent,
         UseCaseDetailsComponent,
-        UseCaseResetDialogComponent
->>>>>>> de178961
+        UseCaseResetDialogComponent,
     ],
     imports: [
         BrowserAnimationsModule,
