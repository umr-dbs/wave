import {Color, colorToDict, RgbaColor, rgbaColorFromDict} from '../../colors/color';
import {Feature as OlFeature} from 'ol';
import {
    ColorParamDict,
    DerivedColorDict,
    DerivedNumberDict,
    LineSymbologyDict,
    NumberParamDict,
    PointSymbologyDict,
    PolygonSymbologyDict,
    RasterSymbologyDict,
    StrokeParamDict,
    SymbologyDict,
    TextSymbologyDict,
} from '../../backend/backend.model';
import {
    Circle as OlStyleCircle,
    Fill as OlStyleFill,
    Stroke as OlStyleStroke,
    Style as OlStyle,
    StyleFunction as OlStyleFunction,
    Text as OlStyleText,
} from 'ol/style';
import {Colorizer} from '../../colors/colorizer.model';
import {PointIconStyle} from '../layer-icons/point-icon/point-icon.component';
import {LineIconStyle} from '../layer-icons/line-icon/line-icon.component';
import {PolygonIconStyle} from '../layer-icons/polygon-icon/polygon-icon.component';

/**
 * List of the symbology types used in WAVE
 */
export enum SymbologyType {
    RASTER,
    POINT,
    LINE,
    POLYGON,
}

// List of constants used by layer symbology.
export const DEFAULT_VECTOR_STROKE_COLOR: Color = Color.fromRgbaLike([0, 0, 0, 1]);
export const DEFAULT_VECTOR_FILL_COLOR: Color = Color.fromRgbaLike([255, 0, 0, 1]);
export const DEFAULT_VECTOR_HIGHLIGHT_STROKE_COLOR: Color = Color.fromRgbaLike([255, 255, 255, 1]);
export const DEFAULT_VECTOR_HIGHLIGHT_FILL_COLOR: Color = Color.fromRgbaLike([0, 153, 255, 1]);
export const DEFAULT_VECTOR_HIGHLIGHT_TEXT_COLOR: Color = Color.fromRgbaLike([255, 255, 255, 1]);
export const DEFAULT_POINT_RADIUS = 8;
export const DEFAULT_POINT_CLUSTER_RADIUS_ATTRIBUTE = '___radius';
export const DEFAULT_POINT_CLUSTER_TEXT_ATTRIBUTE = '___numberOfPoints';
export const MIN_ALLOWED_POINT_RADIUS = 1;
export const MAX_ALLOWED_POINT_RADIUS = 100;
export const MAX_ALLOWED_TEXT_LENGTH = 25;

// export type StrokeDashStyle = Array<number>;

const styleCache: {[key: string]: OlStyle} = {};

// eslint-disable-next-line @typescript-eslint/no-empty-interface
export interface IconStyle {}

export abstract class Symbology {
    static fromDict(dict: SymbologyDict): Symbology {
        if (dict.Raster) {
            return RasterSymbology.fromRasterSymbologyDict(dict.Raster);
        } else if (dict.Vector) {
            const vectorDict = dict.Vector;
            if (vectorDict.Point) {
                return PointSymbology.fromPointSymbologyDict(vectorDict.Point);
            } else if (vectorDict.Line) {
                return LineSymbology.fromLineSymbologyDict(vectorDict.Line);
            } else if (vectorDict.Polygon) {
                return PolygonSymbology.fromPolygonSymbologyDict(vectorDict.Polygon);
            }
        }
        throw new Error('Invalid Symbology type.');
    }

    abstract toDict(): SymbologyDict;

    abstract clone(): Symbology;

    abstract equals(other: Symbology): boolean;

    abstract getSymbologyType(): SymbologyType;

    abstract getIconStyle(): IconStyle;

    get iconStyle(): IconStyle {
        return this.getIconStyle();
    }

    get symbologyType(): SymbologyType {
        return this.getSymbologyType();
    }
}

export abstract class VectorSymbology extends Symbology {
    createStyleFunction(): OlStyleFunction {
        return (feature: OlFeature, _resolution: number) => {
            const styler = this.createStyler(feature);

            const key = styler.cacheKey();
            if (!(key in styleCache)) {
                const style = styler.createStyle();
                styleCache[key] = style;
                return style;
            } else {
                return styleCache[key];
            }
        };
    }

    protected abstract createStyler(feature: OlFeature): Styler;
}

export abstract class Styler {
    abstract createStyle(): OlStyle;
    abstract cacheKey(): string;

    static colorToKey(color: RgbaColor): string {
        return `${color[0]}${color[1]}${color[2]}${color[3]}`;
    }
}

export class PointStyler extends Styler {
    clustered: boolean;
    radius: number;
    fillColor: RgbaColor;
    stroke: StrokeStyler;
    text?: TextStyler;

    constructor(clustered: boolean, radius: number, fillColor: RgbaColor, stroke: StrokeStyler, text: TextStyler) {
        super();
        this.clustered = clustered;
        this.radius = radius;
        this.fillColor = fillColor;
        this.stroke = stroke;
        this.text = text;
    }

    createStyle(): OlStyle {
        const imageStyle = new OlStyleCircle({
            radius: this.radius,
            fill: new OlStyleFill({color: this.fillColor}),
            stroke: this.stroke.createStyle(),
        });

        return new OlStyle({
            image: imageStyle,
            text: this.text ? this.text.createStyle() : undefined,
        });
    }

    cacheKey(): string {
        return `${this.clustered}${this.radius}${Styler.colorToKey(this.fillColor)}${this.stroke.cacheKey()}${
            this.text ? this.text.cacheKey() : undefined
        }`;
    }
}

export class LineStyler extends Styler {
    stroke: StrokeStyler;
    text?: TextStyler;

    constructor(stroke: StrokeStyler, text: TextStyler) {
        super();
        this.stroke = stroke;
        this.text = text;
    }

    createStyle(): OlStyle {
        return OlStyle({
            stroke: this.stroke.createStyle(),
            text: this.text ? this.text.createStyle() : undefined,
        });
    }

    cacheKey(): string {
        return `${this.stroke.cacheKey()}${this.text ? this.text.cacheKey() : undefined}`;
    }
}

export class PolygonStyler extends Styler {
    fillColor: RgbaColor;
    stroke: StrokeStyler;
    text?: TextStyler;

    constructor(fillColor: RgbaColor, stroke: StrokeStyler, text: TextStyler) {
        super();
        this.fillColor = fillColor;
        this.stroke = stroke;
        this.text = text;
    }

    createStyle(): OlStyle {
        return new OlStyle({
            fill: new OlStyleFill({color: this.fillColor}),
            stroke: this.stroke.createStyle(),
            text: this.text ? this.text.createStyle() : undefined,
        });
    }

    cacheKey(): string {
        return `${Styler.colorToKey(this.fillColor)}${this.stroke.cacheKey()}${this.text ? this.text.cacheKey() : undefined}`;
    }
}

export class StrokeStyler extends Styler {
    width: number;
    color: RgbaColor;

    constructor(width: number, color: RgbaColor) {
        super();
        this.width = width;
        this.color = color;
    }

    createStyle(): OlStyle {
        return new OlStyleStroke({
            color: this.color,
            width: this.width,
        });
    }

    cacheKey(): string {
        return `${this.width}${Styler.colorToKey(this.color)}`;
    }
}

export class TextStyler extends Styler {
    text: string;
    fillColor: RgbaColor;
    stroke: StrokeStyler;

    constructor(text: string, fillColor: RgbaColor, stroke: StrokeStyler) {
        super();
        this.text = text;
        this.fillColor = fillColor;
        this.stroke = stroke;
    }

    createStyle(): OlStyle {
        return OlStyleText({
            text: this.text.slice(0, MAX_ALLOWED_TEXT_LENGTH),
            fill: new OlStyleFill({
                color: this.fillColor,
            }),
            stroke: this.stroke.createStyle(),
        });
    }

    cacheKey(): string {
        return `${this.text}${Styler.colorToKey(this.fillColor)}${this.stroke.cacheKey()}`;
    }
}

export class PointSymbology extends VectorSymbology {
    // TODO: visiblity
    clustered: boolean;
    radius: NumberParam;
    fillColor: ColorParam;
    stroke: Stroke;

    text?: TextSymbology;

    constructor(clustered: boolean, radius: NumberParam, fillColor: ColorParam, stroke: Stroke, text: TextSymbology) {
        super();
        this.clustered = clustered;
        this.radius = radius;
        this.fillColor = fillColor;
        this.stroke = stroke;
        this.text = text;
    }

    static fromPointSymbologyDict(dict: PointSymbologyDict): PointSymbology {
        return new PointSymbology(
            dict.clustered,
            NumberParam.fromDict(dict.radius),
            ColorParam.fromDict(dict.fill_color),
            Stroke.fromDict(dict.stroke),
            TextSymbology.fromDict(dict.text),
        );
    }

    createStyler(feature: OlFeature): PointStyler {
        return new PointStyler(
            this.clustered,
            this.radius.getNumber(feature),
            this.fillColor.getColor(feature).rgbaTuple(),
            this.stroke.createStyler(feature),
            this.text ? this.text.createStyler(feature) : undefined,
        );
    }

    equals(other: PointSymbology): boolean {
        return (
            other instanceof PointSymbology &&
            this.radius.equals(other.radius) &&
            this.fillColor.equals(other.fillColor) &&
            this.stroke.equals(other.stroke) &&
            textSymbologyEquality(this.text, other.text)
        );
    }

    clone(): PointSymbology {
        return new PointSymbology(
            this.clustered,
            this.radius.clone(),
            this.fillColor.clone(),
            this.stroke.clone(),
            this.text ? this.text.clone() : undefined,
        );
    }

    toDict(): SymbologyDict {
        return {
            Vector: {
                Point: {
                    clustered: this.clustered,
                    radius: this.radius.toDict(),
                    fill_color: this.fillColor.toDict(),
                    stroke: this.stroke.toDict(),
                    text: this.text ? this.text.toDict() : undefined,
                },
            },
        };
    }

    getSymbologyType(): SymbologyType {
        return SymbologyType.POINT;
    }

    getIconStyle(): PointIconStyle {
        return {
            strokeWidth: this.stroke.width.getDefault(),
            // strokeDashStyle: StrokeDashStyle;
            strokeRGBA: this.stroke.color.getDefault(),
            fillRGBA: this.fillColor.getDefault(),
        };
    }
}

export class LineSymbology extends VectorSymbology {
    stroke: Stroke;
    text?: TextSymbology;

    constructor(stroke: Stroke, text: TextSymbology) {
        super();
        this.stroke = stroke;
        this.text = text;
    }

    static fromLineSymbologyDict(dict: LineSymbologyDict): LineSymbology {
        return new LineSymbology(Stroke.fromDict(dict.stroke), TextSymbology.fromDict(dict.text));
    }

<<<<<<< HEAD
    createStyler(feature: OlFeature): Styler {
        return new LineStyler(this.stroke.createStyler(feature), this.text ? this.text.createStyler(feature) : undefined);
=======
    setFillColorAndAttribute(name: string, clr: ColorizerData = ColorizerData.empty()): void {
        this.fillColorizer = clr;
        this.fillColorAttribute = name;
>>>>>>> da61e92e
    }

    equals(other: LineSymbology): boolean {
        return other instanceof LineSymbology && this.stroke.equals(other.stroke) && textSymbologyEquality(this.text, other.text);
    }

<<<<<<< HEAD
    clone(): LineSymbology {
        return new LineSymbology(this.stroke.clone(), this.text ? this.text.clone() : undefined);
=======
    setStrokeColorAndAttribute(name: string, clr: ColorizerData = ColorizerData.empty()): void {
        this.strokeColorizer = clr;
        this.strokeColorAttribute = name;
>>>>>>> da61e92e
    }

    toDict(): SymbologyDict {
        return {
            Vector: {
                Line: {
                    stroke: this.stroke.toDict(),
                    text: this.text ? this.text.toDict() : undefined,
                },
            },
        };
    }

<<<<<<< HEAD
    getSymbologyType(): SymbologyType {
        return SymbologyType.LINE;
=======
    clearFillColorAndAttribute(): void {
        this.fillColorAttribute = undefined;
        this.fillColorizer = ColorizerData.empty();
    }

    clearStrokeColorAndAttribute(): void {
        this.strokeColorAttribute = undefined;
        this.strokeColorizer = ColorizerData.empty();
    }

    clearStrokeDashStyle(): void {
        this.strokeDashStyle = undefined;
    }

    clearTextAttribute(): void {
        this.textAttribute = undefined;
    }

    /**
     * compare with another AbstractVectorSymbology
     */
    equals(other: AbstractVectorSymbology): boolean {
        if (other instanceof AbstractVectorSymbology) {
            return (
                this.fillColorBreakpoint.equals(other.fillColorBreakpoint) &&
                this.strokeColorBreakpoint.equals(other.strokeColorBreakpoint) &&
                this.strokeWidth === other.strokeWidth &&
                this.describesElementFill() === other.describesElementFill() &&
                this.describesPointsWithRadius() === other.describesPointsWithRadius() &&
                this.fillColorizer &&
                this.fillColorizer.equals(other.fillColorizer) &&
                this.fillColorAttribute &&
                other.fillColorAttribute &&
                this.fillColorAttribute === other.fillColorAttribute &&
                this.strokeColorizer &&
                this.strokeColorizer.equals(other.strokeColorizer) &&
                this.strokeColorAttribute &&
                other.strokeColorAttribute &&
                this.strokeColorAttribute === other.strokeColorAttribute &&
                this.strokeDashStyle &&
                other.strokeDashStyle &&
                this.strokeDashStyle === other.strokeDashStyle &&
                this.textColor &&
                this.textColor.equals(other.textColor) &&
                this.textStrokeWidth &&
                other.textStrokeWidth &&
                this.textStrokeWidth === other.textStrokeWidth &&
                this.textAttribute &&
                other.textAttribute &&
                this.textAttribute === other.textAttribute
            );
        }
        return false;
>>>>>>> da61e92e
    }

    getIconStyle(): LineIconStyle {
        return {
            strokeWidth: this.stroke.width.getDefault(),
            // strokeDashStyle: StrokeDashStyle;
            strokeRGBA: this.stroke.color.getDefault(),
        };
    }
}

export class PolygonSymbology extends VectorSymbology {
    fillColor: ColorParam;
    stroke: Stroke;

    text?: TextSymbology;

    constructor(fillColor: ColorParam, stroke: Stroke, text: TextSymbology) {
        super();
        this.fillColor = fillColor;
        this.stroke = stroke;
        this.text = text;
    }

    static fromPolygonSymbologyDict(dict: PolygonSymbologyDict): PolygonSymbology {
        return new PolygonSymbology(ColorParam.fromDict(dict.fill_color), Stroke.fromDict(dict.stroke), TextSymbology.fromDict(dict.text));
    }

    createStyler(feature: OlFeature): Styler {
        return new PolygonStyler(
            this.fillColor.getColor(feature).rgbaTuple(),
            this.stroke.createStyler(feature),
            this.text ? this.text.createStyler(feature) : undefined,
        );
    }

    equals(other: PolygonSymbology): boolean {
        return (
            other instanceof PolygonSymbology &&
            this.fillColor.equals(other.fillColor) &&
            this.stroke.equals(other.stroke) &&
            textSymbologyEquality(this.text, other.text)
        );
    }

    clone(): PolygonSymbology {
        return new PolygonSymbology(this.fillColor.clone(), this.stroke.clone(), this.text ? this.text.clone() : undefined);
    }

    toDict(): SymbologyDict {
        return {
            Vector: {
                Polygon: {
                    fill_color: this.fillColor.toDict(),
                    stroke: this.stroke.toDict(),
                    text: this.text ? this.text.toDict() : undefined,
                },
            },
        };
    }

    getSymbologyType(): SymbologyType {
        return SymbologyType.POLYGON;
    }

    getIconStyle(): PolygonIconStyle {
        return {
            strokeWidth: this.stroke.width.getDefault(),
            // strokeDashStyle: StrokeDashStyle;
            strokeRGBA: this.stroke.color.getDefault(),
            fillRGBA: this.fillColor.getDefault(),
        };
    }
}

export class RasterSymbology extends Symbology {
    opacity: number;
    colorizer: Colorizer;

    constructor(opacity: number, colorizer: Colorizer) {
        super();
        this.opacity = opacity;
        this.colorizer = colorizer;
    }

    static fromRasterSymbologyDict(dict: RasterSymbologyDict) {
        return new RasterSymbology(dict.opacity, Colorizer.fromDict(dict.colorizer));
    }

    equals(other: RasterSymbology): boolean {
        return (
            other instanceof RasterSymbology && this.opacity === other.opacity && this.colorizer.equals(other.colorizer) //&&
        );
    }

    clone(): RasterSymbology {
        return new RasterSymbology(this.opacity, this.colorizer.clone());
    }

    toDict(): SymbologyDict {
        return {
            Raster: {
                opacity: this.opacity,
                colorizer: this.colorizer.toDict(),
            },
        };
    }

    getSymbologyType(): SymbologyType {
        return SymbologyType.RASTER;
    }

    getIconStyle(): IconStyle {
        throw new Error('Raster has custom icon renderer.');
    }
}

export abstract class ColorParam {
    static fromDict(dict: ColorParamDict): ColorParam {
        if (dict.Static) {
            return new StaticColor(Color.fromRgbaLike(rgbaColorFromDict(dict.Static)));
        } else {
            return DerivedColor.fromDerivedColorDict(dict.Derived);
        }
    }

    abstract equals(other: ColorParam): boolean;

    abstract clone(): ColorParam;

    abstract toDict(): ColorParamDict;

    abstract getColor(feature: OlFeature): Color;

    abstract getDefault(): Color;
}

export abstract class NumberParam {
    static fromDict(dict: NumberParamDict): NumberParam {
        if (dict.Static) {
            return new StaticNumber(dict.Static);
        } else {
            return DerivedNumber.fromDerivedNumberDict(dict.Derived);
        }
    }

    abstract equals(other: NumberParam): boolean;

    abstract clone(): NumberParam;

    abstract toDict(): NumberParamDict;

    abstract getNumber(feature: OlFeature): number;

    abstract getDefault(): number;
}

export class StaticColor extends ColorParam {
    color: Color;

    constructor(color: Color) {
        super();
        this.color = color;
    }

    getColor(_feature: OlFeature): Color {
        return this.color;
    }

    equals(other: ColorParam): boolean {
        if (other instanceof StaticColor) {
            return this.color.equals(other.color);
        }
        return false;
    }

    clone(): ColorParam {
        return new StaticColor(this.color.clone());
    }

    toDict(): ColorParamDict {
        return {
            Static: colorToDict(this.color),
        };
    }

    getDefault(): Color {
        return this.color;
    }
}

export class StaticNumber extends NumberParam {
    num: number;

    constructor(num: number) {
        super();
        this.num = num;
    }

    getNumber(_feature: OlFeature): number {
        return this.num;
    }

<<<<<<< HEAD
    equals(other: NumberParam): boolean {
        if (other instanceof StaticNumber) {
            return this.num === other.num;
=======
    equals(other: AbstractVectorSymbology): boolean {
        if (other instanceof PointSymbology) {
            return (
                super.equals(other as AbstractVectorSymbology) &&
                this.radiusAttribute &&
                other.radiusAttribute &&
                this.radiusAttribute === other.radiusAttribute
            );
>>>>>>> da61e92e
        }
        return false;
    }

    clone(): NumberParam {
        return new StaticNumber(this.num);
    }

    toDict(): NumberParamDict {
        return {
            Static: this.num,
        };
    }

    getDefault(): number {
        return this.num;
    }
}

export class DerivedColor implements ColorParam {
    attribute: string;
    colorizer: Colorizer;

    constructor(attribute: string, colorizer: Colorizer) {
        this.attribute = attribute;
        this.colorizer = colorizer;
    }

    static fromDerivedColorDict(dict: DerivedColorDict): DerivedColor {
        return new DerivedColor(dict.attribute, Colorizer.fromDict(dict.colorizer));
    }

    getColor(feature: OlFeature): Color {
        return this.colorizer.getColor(feature.get(this.attribute));
    }

<<<<<<< HEAD
    equals(other: ColorParam): boolean {
        if (other instanceof DerivedColor) {
            return this.attribute === other.attribute && this.colorizer.equals(other.colorizer);
        }
        return false;
    }

    clone(): ColorParam {
        return new DerivedColor(this.attribute, this.colorizer.clone()) as ColorParam;
=======
    setRadiusAttributeAndFactor(name: string, factor = 1.0): void {
        this.radiusAttribute = name;
        this.radiusFactor = factor;
    }

    clearRadiusAttribute(): void {
        this.radiusAttribute = undefined;
        this.radiusFactor = 1.0;
>>>>>>> da61e92e
    }

    toDict(): ColorParamDict {
        return {
            Derived: {
                attribute: this.attribute,
                colorizer: this.colorizer.toDict(),
            },
        };
    }

    getDefault(): Color {
        return this.colorizer.defaultColor;
    }
}

export class DerivedNumber extends NumberParam {
    attribute: string;
    factor: number;
    defaultValue: number;

    constructor(attribute: string, factor: number, defaultValue: number) {
        super();
        this.attribute = attribute;
        this.factor = factor;
        this.defaultValue = defaultValue;
    }

    static fromDerivedNumberDict(dict: DerivedNumberDict): NumberParam {
        return new DerivedNumber(dict.attribute, dict.factor, dict.default_value);
    }

    getNumber(feature: OlFeature): number {
        return feature.get(this.attribute) * this.factor;
    }

    equals(other: NumberParam): boolean {
        if (other instanceof DerivedNumber) {
            return this.attribute === other.attribute && this.factor === other.factor;
        }
        return false;
    }

<<<<<<< HEAD
    clone(): NumberParam {
        return new DerivedNumber(this.attribute, this.factor, this.defaultValue);
    }

    toDict(): NumberParamDict {
        return {
            Derived: {
                attribute: this.attribute,
                factor: this.factor,
                default_value: this.defaultValue,
            },
        };
    }

    getDefault(): number {
        return this.defaultValue;
=======
    isContinuous(): boolean {
        return this.unit.interpolation === Interpolation.Continuous;
    }

    isDiscrete(): boolean {
        return this.unit.interpolation === Interpolation.Discrete;
    }

    isUnitUnknown(): boolean {
        return !this.unit || !this.unit.interpolation || this.unit.interpolation === 0;
>>>>>>> da61e92e
    }
}

export class Stroke {
    width: NumberParam;
    color: ColorParam;
    // TODO: dash

    constructor(width: NumberParam, color: ColorParam) {
        this.width = width;
        this.color = color;
    }

    static fromDict(dict: StrokeParamDict) {
        return new Stroke(NumberParam.fromDict(dict.width), ColorParam.fromDict(dict.color));
    }

<<<<<<< HEAD
    createStyle(feature: OlFeature): OlStyleStroke {
        return new OlStyleStroke({
            color: this.color.getColor(feature).rgbTuple(),
            width: this.width.getNumber(feature),
        });
=======
    equals(other: AbstractRasterSymbology): boolean {
        return this.opacity === other.opacity && this.unit === other.unit;
>>>>>>> da61e92e
    }

    equals(other: Stroke): boolean {
        return this.width.equals(other.width) && this.color.equals(other.color);
    }

    clone(): Stroke {
        return new Stroke(this.width.clone(), this.color.clone());
    }

    toDict(): StrokeParamDict {
        return {
            width: this.width.toDict(),
            color: this.color.toDict(),
        };
    }

    createStyler(feature: OlFeature): StrokeStyler {
        return new StrokeStyler(this.width.getNumber(feature), this.color.getColor(feature).rgbaTuple());
    }
}

<<<<<<< HEAD
export class TextSymbology {
    attribute: string;
    fillColor: ColorParam;
    stroke: Stroke;

    constructor(attribute: string, fillColor: ColorParam, stroke: Stroke) {
        this.attribute = attribute;
        this.fillColor = fillColor;
        this.stroke = stroke;
=======
/**
 * The raster symbology class with colorizer information, rendered by the mapping backend.
 */
export class MappingRasterSymbology extends AbstractRasterSymbology implements IColorizerRasterSymbology {
    colorizer: ColorizerData;
    noDataColor: ColorBreakpoint;
    overflowColor: ColorBreakpoint;

    constructor(config: IColorizerRasterSymbology) {
        super(config);
        this.colorizer = config.colorizer
            ? new ColorizerData(config.colorizer)
            : Colormap.createColorizerDataWithName('VIRIDIS', config.unit.min, config.unit.max);
        this.noDataColor = config.noDataColor
            ? new ColorBreakpoint(config.noDataColor)
            : new ColorBreakpoint({rgba: TRANSPARENT, value: 'NoData'});
        this.overflowColor = config.overflowColor
            ? new ColorBreakpoint(config.overflowColor)
            : new ColorBreakpoint({rgba: TRANSPARENT, value: 'Overflow'});
    }

    /**
     * Create the default symbology, with options from config.
     */
    static createSymbology(config: IColorizerRasterSymbology): MappingRasterSymbology {
        return new MappingRasterSymbology(config);
>>>>>>> da61e92e
    }

    static fromDict(dict: TextSymbologyDict) {
        if (dict == null || dict === undefined) {
            return undefined;
        }

        return new TextSymbology(dict.attribute, ColorParam.fromDict(dict.fill_color), Stroke.fromDict(dict.stroke));
    }

    createStyler(feature: OlFeature): OlStyleText {
        return new TextStyler(feature.get(this.attribute), this.fillColor.getColor(feature).rgbaTuple(), this.stroke.createStyler(feature));
    }

<<<<<<< HEAD
    equals(other: TextSymbology): boolean {
        return this.attribute === other.attribute && this.fillColor.equals(other.fillColor) && this.stroke.equals(other.stroke);
=======
    equals(other: AbstractRasterSymbology): boolean {
        if (other instanceof MappingRasterSymbology) {
            return (
                super.equals(other as AbstractRasterSymbology) &&
                this.colorizer &&
                this.colorizer.equals(other.colorizer) &&
                this.noDataColor &&
                this.noDataColor.equals(other.noDataColor) &&
                this.overflowColor &&
                this.overflowColor.equals(other.overflowColor)
            );
        }
        return false;
>>>>>>> da61e92e
    }

    clone(): TextSymbology {
        return new TextSymbology(this.attribute, this.fillColor.clone(), this.stroke.clone());
    }

    toDict(): TextSymbologyDict {
        return {
            attribute: this.attribute,
            fill_color: this.fillColor.toDict(),
            stroke: this.stroke.toDict(),
        };
    }
}

// eslint-disable-next-line prefer-arrow/prefer-arrow-functions
function textSymbologyEquality(a: TextSymbology, b: TextSymbology): boolean {
    if ((a == null || a === undefined) && a === b) {
        return true;
    }

    return a.equals(b);
}<|MERGE_RESOLUTION|>--- conflicted
+++ resolved
@@ -94,7 +94,7 @@
 
 export abstract class VectorSymbology extends Symbology {
     createStyleFunction(): OlStyleFunction {
-        return (feature: OlFeature, _resolution: number) => {
+        return (feature: OlFeature, _resolution: number): OlStyle => {
             const styler = this.createStyler(feature);
 
             const key = styler.cacheKey();
@@ -352,28 +352,16 @@
         return new LineSymbology(Stroke.fromDict(dict.stroke), TextSymbology.fromDict(dict.text));
     }
 
-<<<<<<< HEAD
     createStyler(feature: OlFeature): Styler {
         return new LineStyler(this.stroke.createStyler(feature), this.text ? this.text.createStyler(feature) : undefined);
-=======
-    setFillColorAndAttribute(name: string, clr: ColorizerData = ColorizerData.empty()): void {
-        this.fillColorizer = clr;
-        this.fillColorAttribute = name;
->>>>>>> da61e92e
     }
 
     equals(other: LineSymbology): boolean {
         return other instanceof LineSymbology && this.stroke.equals(other.stroke) && textSymbologyEquality(this.text, other.text);
     }
 
-<<<<<<< HEAD
     clone(): LineSymbology {
         return new LineSymbology(this.stroke.clone(), this.text ? this.text.clone() : undefined);
-=======
-    setStrokeColorAndAttribute(name: string, clr: ColorizerData = ColorizerData.empty()): void {
-        this.strokeColorizer = clr;
-        this.strokeColorAttribute = name;
->>>>>>> da61e92e
     }
 
     toDict(): SymbologyDict {
@@ -387,64 +375,8 @@
         };
     }
 
-<<<<<<< HEAD
     getSymbologyType(): SymbologyType {
         return SymbologyType.LINE;
-=======
-    clearFillColorAndAttribute(): void {
-        this.fillColorAttribute = undefined;
-        this.fillColorizer = ColorizerData.empty();
-    }
-
-    clearStrokeColorAndAttribute(): void {
-        this.strokeColorAttribute = undefined;
-        this.strokeColorizer = ColorizerData.empty();
-    }
-
-    clearStrokeDashStyle(): void {
-        this.strokeDashStyle = undefined;
-    }
-
-    clearTextAttribute(): void {
-        this.textAttribute = undefined;
-    }
-
-    /**
-     * compare with another AbstractVectorSymbology
-     */
-    equals(other: AbstractVectorSymbology): boolean {
-        if (other instanceof AbstractVectorSymbology) {
-            return (
-                this.fillColorBreakpoint.equals(other.fillColorBreakpoint) &&
-                this.strokeColorBreakpoint.equals(other.strokeColorBreakpoint) &&
-                this.strokeWidth === other.strokeWidth &&
-                this.describesElementFill() === other.describesElementFill() &&
-                this.describesPointsWithRadius() === other.describesPointsWithRadius() &&
-                this.fillColorizer &&
-                this.fillColorizer.equals(other.fillColorizer) &&
-                this.fillColorAttribute &&
-                other.fillColorAttribute &&
-                this.fillColorAttribute === other.fillColorAttribute &&
-                this.strokeColorizer &&
-                this.strokeColorizer.equals(other.strokeColorizer) &&
-                this.strokeColorAttribute &&
-                other.strokeColorAttribute &&
-                this.strokeColorAttribute === other.strokeColorAttribute &&
-                this.strokeDashStyle &&
-                other.strokeDashStyle &&
-                this.strokeDashStyle === other.strokeDashStyle &&
-                this.textColor &&
-                this.textColor.equals(other.textColor) &&
-                this.textStrokeWidth &&
-                other.textStrokeWidth &&
-                this.textStrokeWidth === other.textStrokeWidth &&
-                this.textAttribute &&
-                other.textAttribute &&
-                this.textAttribute === other.textAttribute
-            );
-        }
-        return false;
->>>>>>> da61e92e
     }
 
     getIconStyle(): LineIconStyle {
@@ -530,7 +462,7 @@
         this.colorizer = colorizer;
     }
 
-    static fromRasterSymbologyDict(dict: RasterSymbologyDict) {
+    static fromRasterSymbologyDict(dict: RasterSymbologyDict): RasterSymbology {
         return new RasterSymbology(dict.opacity, Colorizer.fromDict(dict.colorizer));
     }
 
@@ -648,20 +580,9 @@
         return this.num;
     }
 
-<<<<<<< HEAD
     equals(other: NumberParam): boolean {
         if (other instanceof StaticNumber) {
             return this.num === other.num;
-=======
-    equals(other: AbstractVectorSymbology): boolean {
-        if (other instanceof PointSymbology) {
-            return (
-                super.equals(other as AbstractVectorSymbology) &&
-                this.radiusAttribute &&
-                other.radiusAttribute &&
-                this.radiusAttribute === other.radiusAttribute
-            );
->>>>>>> da61e92e
         }
         return false;
     }
@@ -698,7 +619,6 @@
         return this.colorizer.getColor(feature.get(this.attribute));
     }
 
-<<<<<<< HEAD
     equals(other: ColorParam): boolean {
         if (other instanceof DerivedColor) {
             return this.attribute === other.attribute && this.colorizer.equals(other.colorizer);
@@ -708,16 +628,6 @@
 
     clone(): ColorParam {
         return new DerivedColor(this.attribute, this.colorizer.clone()) as ColorParam;
-=======
-    setRadiusAttributeAndFactor(name: string, factor = 1.0): void {
-        this.radiusAttribute = name;
-        this.radiusFactor = factor;
-    }
-
-    clearRadiusAttribute(): void {
-        this.radiusAttribute = undefined;
-        this.radiusFactor = 1.0;
->>>>>>> da61e92e
     }
 
     toDict(): ColorParamDict {
@@ -761,7 +671,6 @@
         return false;
     }
 
-<<<<<<< HEAD
     clone(): NumberParam {
         return new DerivedNumber(this.attribute, this.factor, this.defaultValue);
     }
@@ -778,18 +687,6 @@
 
     getDefault(): number {
         return this.defaultValue;
-=======
-    isContinuous(): boolean {
-        return this.unit.interpolation === Interpolation.Continuous;
-    }
-
-    isDiscrete(): boolean {
-        return this.unit.interpolation === Interpolation.Discrete;
-    }
-
-    isUnitUnknown(): boolean {
-        return !this.unit || !this.unit.interpolation || this.unit.interpolation === 0;
->>>>>>> da61e92e
     }
 }
 
@@ -803,20 +700,15 @@
         this.color = color;
     }
 
-    static fromDict(dict: StrokeParamDict) {
+    static fromDict(dict: StrokeParamDict): Stroke {
         return new Stroke(NumberParam.fromDict(dict.width), ColorParam.fromDict(dict.color));
     }
 
-<<<<<<< HEAD
     createStyle(feature: OlFeature): OlStyleStroke {
         return new OlStyleStroke({
             color: this.color.getColor(feature).rgbTuple(),
             width: this.width.getNumber(feature),
         });
-=======
-    equals(other: AbstractRasterSymbology): boolean {
-        return this.opacity === other.opacity && this.unit === other.unit;
->>>>>>> da61e92e
     }
 
     equals(other: Stroke): boolean {
@@ -839,7 +731,6 @@
     }
 }
 
-<<<<<<< HEAD
 export class TextSymbology {
     attribute: string;
     fillColor: ColorParam;
@@ -849,37 +740,9 @@
         this.attribute = attribute;
         this.fillColor = fillColor;
         this.stroke = stroke;
-=======
-/**
- * The raster symbology class with colorizer information, rendered by the mapping backend.
- */
-export class MappingRasterSymbology extends AbstractRasterSymbology implements IColorizerRasterSymbology {
-    colorizer: ColorizerData;
-    noDataColor: ColorBreakpoint;
-    overflowColor: ColorBreakpoint;
-
-    constructor(config: IColorizerRasterSymbology) {
-        super(config);
-        this.colorizer = config.colorizer
-            ? new ColorizerData(config.colorizer)
-            : Colormap.createColorizerDataWithName('VIRIDIS', config.unit.min, config.unit.max);
-        this.noDataColor = config.noDataColor
-            ? new ColorBreakpoint(config.noDataColor)
-            : new ColorBreakpoint({rgba: TRANSPARENT, value: 'NoData'});
-        this.overflowColor = config.overflowColor
-            ? new ColorBreakpoint(config.overflowColor)
-            : new ColorBreakpoint({rgba: TRANSPARENT, value: 'Overflow'});
-    }
-
-    /**
-     * Create the default symbology, with options from config.
-     */
-    static createSymbology(config: IColorizerRasterSymbology): MappingRasterSymbology {
-        return new MappingRasterSymbology(config);
->>>>>>> da61e92e
-    }
-
-    static fromDict(dict: TextSymbologyDict) {
+    }
+
+    static fromDict(dict: TextSymbologyDict): TextSymbology {
         if (dict == null || dict === undefined) {
             return undefined;
         }
@@ -891,24 +754,8 @@
         return new TextStyler(feature.get(this.attribute), this.fillColor.getColor(feature).rgbaTuple(), this.stroke.createStyler(feature));
     }
 
-<<<<<<< HEAD
     equals(other: TextSymbology): boolean {
         return this.attribute === other.attribute && this.fillColor.equals(other.fillColor) && this.stroke.equals(other.stroke);
-=======
-    equals(other: AbstractRasterSymbology): boolean {
-        if (other instanceof MappingRasterSymbology) {
-            return (
-                super.equals(other as AbstractRasterSymbology) &&
-                this.colorizer &&
-                this.colorizer.equals(other.colorizer) &&
-                this.noDataColor &&
-                this.noDataColor.equals(other.noDataColor) &&
-                this.overflowColor &&
-                this.overflowColor.equals(other.overflowColor)
-            );
-        }
-        return false;
->>>>>>> da61e92e
     }
 
     clone(): TextSymbology {
