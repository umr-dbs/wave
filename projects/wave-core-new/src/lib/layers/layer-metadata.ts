--- conflicted
+++ resolved
@@ -1,18 +1,21 @@
 import {HasLayerType, LayerType} from './layer.model';
 import {RasterResultDescriptorDict, VectorResultDescriptorDict} from '../backend/backend.model';
-import {RasterDataType, RasterDataTypes, VectorColumnDataType, VectorColumnDataTypes, VectorDataType, VectorDataTypes} from '../operators/datatype.model';
+import {
+    RasterDataType,
+    RasterDataTypes,
+    VectorColumnDataType,
+    VectorColumnDataTypes,
+    VectorDataType,
+    VectorDataTypes,
+} from '../operators/datatype.model';
 import * as Immutable from 'immutable';
 import {Measurement} from './measurement';
 import {ResultType, ResultTypes} from '../operators/result-type.model';
 
 export abstract class LayerMetadata implements HasLayerType {
-<<<<<<< HEAD
-    readonly abstract layerType: LayerType;
+    abstract readonly layerType: LayerType;
 
     public abstract get resultType(): ResultType;
-=======
-    abstract readonly layerType: LayerType;
->>>>>>> b8978798
 }
 
 export class VectorLayerMetadata extends LayerMetadata {
