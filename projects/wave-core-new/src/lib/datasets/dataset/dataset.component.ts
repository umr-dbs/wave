--- conflicted
+++ resolved
@@ -1,7 +1,13 @@
 import {Component, OnInit, ChangeDetectionStrategy, Input} from '@angular/core';
 import {DataSet, VectorResultDescriptor} from '../dataset.model';
 import {RasterLayer, VectorLayer} from '../../layers/layer.model';
-import {AbstractVectorSymbology, LineSymbology, MappingRasterSymbology, PointSymbology, VectorSymbology} from '../../layers/symbology/symbology.model';
+import {
+    AbstractVectorSymbology,
+    LineSymbology,
+    MappingRasterSymbology,
+    PointSymbology,
+    VectorSymbology,
+} from '../../layers/symbology/symbology.model';
 import {Unit} from '../../operators/unit.model';
 import {ProjectService} from '../../project/project.service';
 import {mergeMap} from 'rxjs/operators';
@@ -17,17 +23,9 @@
 export class DataSetComponent implements OnInit {
     @Input() dataset: DataSet;
 
-<<<<<<< HEAD
-    constructor(private projectService: ProjectService, private randomColorService: RandomColorService) {
-   }
-
-    ngOnInit(): void {
-   }
-=======
     constructor(private projectService: ProjectService, private randomColorService: RandomColorService) {}
 
     ngOnInit(): void {}
->>>>>>> b8978798
 
     add() {
         const workflow = this.dataset.createSourceWorkflow();
@@ -36,11 +34,7 @@
             .registerWorkflow(workflow)
             .pipe(
                 mergeMap((workflowId) => {
-<<<<<<< HEAD
-                    if (this.dataset.result_descriptor.getTypeString() === "Raster") {
-=======
                     if (this.dataset.result_descriptor.getTypeString() === 'Raster') {
->>>>>>> b8978798
                         return this.projectService.addLayer(
                             new RasterLayer({
                                 workflowId,
@@ -54,14 +48,13 @@
                                         min: 1,
                                         max: 255,
                                         interpolation: Unit.defaultUnit.interpolation,
-<<<<<<< HEAD
-                                   }),
-                               }),
+                                    }),
+                                }),
                                 isLegendVisible: false,
                                 isVisible: true,
-                           })
+                            }),
                         );
-                   } else {
+                    } else {
                         const result_descriptor = this.dataset.result_descriptor as VectorResultDescriptor;
 
                         let symbology: VectorSymbology;
@@ -69,53 +62,28 @@
                         switch (result_descriptor.data_type) {
                             case VectorDataTypes.MultiPoint:
                                 symbology = PointSymbology.createSymbology({
-                                            fillRGBA: this.randomColorService.getRandomColorRgba(),
-                                            radius: 10,
-                                            clustered: false,
+                                    fillRGBA: this.randomColorService.getRandomColorRgba(),
+                                    radius: 10,
+                                    clustered: false,
                                 });
                                 break;
                             case VectorDataTypes.MultiLineString:
                                 symbology = LineSymbology.createSymbology({
-                                            strokeRGBA: this.randomColorService.getRandomColorRgba(),            
+                                    strokeRGBA: this.randomColorService.getRandomColorRgba(),
                                 });
                                 break;
                             case VectorDataTypes.MultiPolygon:
                                 symbology = VectorSymbology.createSymbology({
-                                            fillRGBA: this.randomColorService.getRandomColorRgba(),
+                                    fillRGBA: this.randomColorService.getRandomColorRgba(),
                                 });
                                 break;
                         }
 
-=======
-                                    }),
-                                }),
-                                isLegendVisible: false,
-                                isVisible: true,
-                            }),
-                        );
-                    } else {
->>>>>>> b8978798
                         return this.projectService.addLayer(
                             new VectorLayer({
                                 workflowId,
                                 name: this.dataset.name,
-<<<<<<< HEAD
                                 symbology: symbology,
-                                isLegendVisible: false,
-                                isVisible: true,
-                           })
-                        );
-                   }
-               })
-            )
-            .subscribe();
-   }
-=======
-                                symbology: PointSymbology.createSymbology({
-                                    fillRGBA: this.randomColorService.getRandomColorRgba(),
-                                    radius: 10,
-                                    clustered: false,
-                                }),
                                 isLegendVisible: false,
                                 isVisible: true,
                             }),
@@ -125,5 +93,4 @@
             )
             .subscribe();
     }
->>>>>>> b8978798
 }