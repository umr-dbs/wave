import {OperatorType, OperatorTypeDict} from '../operator-type.model';

import {NumericAttributeFilterType, NumericAttributeFilterTypeDict} from './numeric-attribute-filter-type.model';
import {RasterValueExtractionType, RasterValueExtractionTypeDict} from './raster-value-extraction-type.model';
import {ExpressionType, ExpressionTypeDict} from './expression-type.model';
import {ProjectionType, ProjectionTypeDict} from './projection-type.model';
import {GFBioSourceType, GFBioSourceTypeDict} from './gfbio-source-type.model';
import {RasterSourceType, RasterSourceTypeDict} from './raster-source-type.model';
import {HistogramType, HistogramTypeDict} from './histogram-type.model';
import {RScriptType, RScriptTypeDict} from './r-script-type.model';
import {PointInPolygonFilterType, PointInPolygonFilterTypeDict} from './point-in-polygon-filter-type.model';
import {WKTSourceType, WKTSourceTypeDict} from './wkt-source-type.model';
import {
    MsgCo2CorrectionType,
    MsgPansharpenType,
    MsgPansharpenTypeDict,
    MsgRadianceType,
    MsgReflectanceType,
    MsgReflectanceTypeDict,
    MsgSofosGccThermalThresholdType,
    MsgSolarangleType,
    MsgSolarangleTypeDict,
    MsgTemperatureType,
} from './msg-types.model';
import {CsvSourceType, CsvSourceTypeDict} from './csv-source-type.model';
import {ClassificationType, ClassificationTypeDict} from './classification-type.model';
import {
    FeatureCollectionDBSourceType,
    FeatureCollectionDBSourceTypeDict
} from './feature-collection-db-source-type.model';
import {TextualAttributeFilterType, TextualAttributeFilterTypeDict} from './textual-attribute-filter-type.model';
import {GdalSourceType, GdalSourceTypeDict} from './gdal-source-type.model';
import {ScatterPlotType, ScatterPlotTypeDict} from './scatterplot-type.model';
import {BoxPlotType, BoxPlotTypeDict} from './boxplot-type.model';
import {PieChartType, PieChartTypeDict} from './piechart-type.model';
import {RasterizePolygonType, RasterizePolygonTypeDict} from './rasterize-polygon-type.model';
import {SensorSourceType, SensorSourceTypeDict} from './sensor-source-type.model';
import {HeatmapType, HeatmapTypeDict} from './heatmap-type.model';
import {OgrSourceType, OgrSourceTypeDict} from './ogr-source-type.model';
import {OgrRawSourceType, OgrRawSourceTypeDict} from './ogr-raw-source-type.model';
import {ChronicleDBSourceType, ChronicleDBSourceTypeDict} from './chronicle-db-source-type.model';
import {TimePlotType, TimePlotTypeDict} from './timeplot-type.model';
import {StatisticsType, StatisticsTypeDict} from './statistics-type.model';
import {RgbaCompositeType, RgbaCompositeTypeDict} from './rgba-composite-type.model';
import {SpectralOverviewPlotType, SpectralOverviewPlotTypeDict} from './spectral-overview-plot-type.model';

type Type = string;
type Deserializer = (dict: OperatorTypeDict) => OperatorType;

/**
 * A simple factory for de-serializing operator types.
 */
export class OperatorTypeFactory {

    protected static readonly typeDeserializers: Map<Type, Deserializer> = OperatorTypeFactory.defaultDeserializers();

    protected static defaultDeserializers(): Map<Type, Deserializer> {
        const typeDeserializers = new Map();

        typeDeserializers.set(
            NumericAttributeFilterType.TYPE,
            dict => NumericAttributeFilterType.fromDict(dict as NumericAttributeFilterTypeDict),
        );
        typeDeserializers.set(
            TextualAttributeFilterType.TYPE,
            dict => TextualAttributeFilterType.fromDict(dict as TextualAttributeFilterTypeDict),
        );
        typeDeserializers.set(
            RasterValueExtractionType.TYPE,
            dict => RasterValueExtractionType.fromDict(dict as RasterValueExtractionTypeDict),
        );
        typeDeserializers.set(
            ExpressionType.TYPE,
            dict => ExpressionType.fromDict(dict as ExpressionTypeDict),
        );
        typeDeserializers.set(
            ProjectionType.TYPE,
            dict => ProjectionType.fromDict(dict as ProjectionTypeDict),
        );
        typeDeserializers.set(
            GFBioSourceType.TYPE,
            dict => GFBioSourceType.fromDict(dict as GFBioSourceTypeDict),
        );
        typeDeserializers.set(
            RasterSourceType.TYPE,
            dict => RasterSourceType.fromDict(dict as RasterSourceTypeDict),
        );
        typeDeserializers.set(
            GdalSourceType.TYPE,
            dict => GdalSourceType.fromDict(dict as GdalSourceTypeDict),
        );
        typeDeserializers.set(
            OgrSourceType.TYPE,
            dict => OgrSourceType.fromDict(dict as OgrSourceTypeDict),
        );
        typeDeserializers.set(
            HistogramType.TYPE,
            dict => HistogramType.fromDict(dict as HistogramTypeDict),
        );
        typeDeserializers.set(
            RScriptType.TYPE,
            dict => RScriptType.fromDict(dict as RScriptTypeDict),
        );
        typeDeserializers.set(
            PointInPolygonFilterType.TYPE,
            dict => PointInPolygonFilterType.fromDict(dict as PointInPolygonFilterTypeDict),
        );
        typeDeserializers.set(
            WKTSourceType.TYPE,
            dict => WKTSourceType.fromDict(dict as WKTSourceTypeDict),
        );
        typeDeserializers.set(
            MsgRadianceType.TYPE,
            dict => MsgRadianceType.fromDict(dict),
        );
        typeDeserializers.set(
            MsgReflectanceType.TYPE,
            dict => MsgReflectanceType.fromDict(dict as MsgReflectanceTypeDict),
        );
        typeDeserializers.set(
            MsgSolarangleType.TYPE,
            dict => MsgSolarangleType.fromDict(dict as MsgSolarangleTypeDict),
        );
        typeDeserializers.set(
            MsgTemperatureType.TYPE,
            dict => MsgTemperatureType.fromDict(dict),
        );
        typeDeserializers.set(
            MsgPansharpenType.TYPE,
            dict => MsgPansharpenType.fromDict(dict as MsgPansharpenTypeDict),
        );
        typeDeserializers.set(
            MsgCo2CorrectionType.TYPE,
            dict => MsgCo2CorrectionType.fromDict(dict),
        );
        typeDeserializers.set(
            MsgSofosGccThermalThresholdType.TYPE,
            dict => MsgSofosGccThermalThresholdType.fromDict(dict),
        );
        typeDeserializers.set(
            CsvSourceType.TYPE,
            dict => CsvSourceType.fromDict(dict as CsvSourceTypeDict),
        );
        typeDeserializers.set(
            ClassificationType.TYPE,
            dict => ClassificationType.fromDict(dict as ClassificationTypeDict),
        );
        typeDeserializers.set(
            FeatureCollectionDBSourceType.TYPE,
            dict => FeatureCollectionDBSourceType.fromDict(dict as FeatureCollectionDBSourceTypeDict),
        );
        typeDeserializers.set(
            ScatterPlotType.TYPE,
            dict => ScatterPlotType.fromDict(dict as ScatterPlotTypeDict),
        );
        typeDeserializers.set(
            BoxPlotType.TYPE,
            dict => BoxPlotType.fromDict(dict as BoxPlotTypeDict),
        );
        typeDeserializers.set(
            PieChartType.TYPE,
            dict => PieChartType.fromDict(dict as PieChartTypeDict),
        );
        typeDeserializers.set(
            RasterizePolygonType.TYPE,
            dict => RasterizePolygonType.fromDict(dict as RasterizePolygonTypeDict),
        );
        typeDeserializers.set(
            HeatmapType.TYPE,
            dict => HeatmapType.fromDict(dict as HeatmapTypeDict),
        );
        typeDeserializers.set(
            SensorSourceType.TYPE,
            dict => SensorSourceType.fromDict(dict as SensorSourceTypeDict),
        );
        typeDeserializers.set(
            SpectralOverviewPlotType.TYPE,
            dict => SpectralOverviewPlotType.fromDict(dict as SpectralOverviewPlotTypeDict),
        );
        typeDeserializers.set(
            StatisticsType.TYPE,
            dict => StatisticsType.fromDict(dict as StatisticsTypeDict),
        );
        typeDeserializers.set(
            TimePlotType.TYPE,
            dict => TimePlotType.fromDict(dict as TimePlotTypeDict),
        );
        typeDeserializers.set(
            RgbaCompositeType.TYPE,
            dict => RgbaCompositeType.fromDict(dict as RgbaCompositeTypeDict),
        );

        return typeDeserializers;
    }

    /**
     * Add a new type deserializer (fromDict) to the factory
     */
    static addType(type: Type, fromDict: Deserializer) {
        OperatorTypeFactory.typeDeserializers.set(type, fromDict);
    }

    /**
     * Create operator type from serialized data.
     */
    static fromDict(dict: OperatorTypeDict): OperatorType {
<<<<<<< HEAD
        switch (dict.operatorType) {
            case NumericAttributeFilterType.TYPE:
                return NumericAttributeFilterType.fromDict(dict as NumericAttributeFilterTypeDict);
            case TextualAttributeFilterType.TYPE:
                return TextualAttributeFilterType.fromDict(dict as TextualAttributeFilterTypeDict);
            case RasterValueExtractionType.TYPE:
                return RasterValueExtractionType.fromDict(dict as RasterValueExtractionTypeDict);
            case ExpressionType.TYPE:
                return ExpressionType.fromDict(dict as ExpressionTypeDict);
            case ProjectionType.TYPE:
                return ProjectionType.fromDict(dict as ProjectionTypeDict);
            case GFBioSourceType.TYPE:
                return GFBioSourceType.fromDict(dict as GFBioSourceTypeDict);
            case RasterSourceType.TYPE:
                return RasterSourceType.fromDict(dict as RasterSourceTypeDict);
            case GdalSourceType.TYPE:
                return GdalSourceType.fromDict(dict as GdalSourceTypeDict);
            case OgrSourceType.TYPE:
                return OgrSourceType.fromDict(dict as OgrSourceTypeDict);
            case OgrRawSourceType.TYPE:
                return OgrRawSourceType.fromDict(dict as OgrRawSourceTypeDict);
            case HistogramType.TYPE:
                return HistogramType.fromDict(dict as HistogramTypeDict);
            case RScriptType.TYPE:
                return RScriptType.fromDict(dict as RScriptTypeDict);
            case PointInPolygonFilterType.TYPE:
                return PointInPolygonFilterType.fromDict(dict as PointInPolygonFilterTypeDict);
            case WKTSourceType.TYPE:
                return WKTSourceType.fromDict(dict as WKTSourceTypeDict);
            case MsgRadianceType.TYPE:
                return MsgRadianceType.fromDict(dict);
            case MsgReflectanceType.TYPE:
                return MsgReflectanceType.fromDict(dict as MsgReflectanceTypeDict);
            case MsgSolarangleType.TYPE:
                return MsgSolarangleType.fromDict(dict as MsgSolarangleTypeDict);
            case MsgTemperatureType.TYPE:
                return MsgTemperatureType.fromDict(dict);
            case MsgPansharpenType.TYPE:
                return MsgPansharpenType.fromDict(dict as MsgPansharpenTypeDict);
            case MsgCo2CorrectionType.TYPE:
                return MsgCo2CorrectionType.fromDict(dict);
            case MsgSofosGccThermalThresholdType.TYPE:
                return MsgSofosGccThermalThresholdType.fromDict(dict);
            case ABCDSourceType.TYPE:
                return ABCDSourceType.fromDict(dict as ABCDSourceTypeDict);
            case CsvSourceType.TYPE:
                return CsvSourceType.fromDict(dict as CsvSourceTypeDict);
            case ClassificationType.TYPE:
                return ClassificationType.fromDict(dict as ClassificationTypeDict);
            case PangaeaSourceType.TYPE:
                return PangaeaSourceType.fromDict(dict as PangaeaSourceTypeDict);
            case FeatureCollectionDBSourceType.TYPE:
                return FeatureCollectionDBSourceType.fromDict(dict as FeatureCollectionDBSourceTypeDict);
            case ScatterPlotType.TYPE:
                return ScatterPlotType.fromDict(dict as ScatterPlotTypeDict);
            case BoxPlotType.TYPE:
                return BoxPlotType.fromDict(dict as BoxPlotTypeDict);
            case PieChartType.TYPE:
                return PieChartType.fromDict(dict as PieChartTypeDict);
            case RasterizePolygonType.TYPE:
                return RasterizePolygonType.fromDict(dict as RasterizePolygonTypeDict);
            case HeatmapType.TYPE:
                return HeatmapType.fromDict(dict as HeatmapTypeDict);
            case SensorSourceType.TYPE:
                return SensorSourceType.fromDict(dict as SensorSourceTypeDict);
            case SpectralOverviewPlotType.TYPE:
                return SpectralOverviewPlotType.fromDict(dict as SpectralOverviewPlotTypeDict);
            case TerminologyLookupType.TYPE:
                return TerminologyLookupType.fromDict(dict as TerminologyLookupTypeDict);
            case ChronicleDBSourceType.TYPE:
                return ChronicleDBSourceType.fromDict(dict as ChronicleDBSourceTypeDict);
            case StatisticsType.TYPE:
                return StatisticsType.fromDict(dict as StatisticsTypeDict);
            case TimePlotType.TYPE:
                return TimePlotType.fromDict(dict as TimePlotTypeDict);
            case RgbaCompositeType.TYPE:
                return RgbaCompositeType.fromDict(dict as RgbaCompositeTypeDict);
            default:
                throw Error('There is not factory method defined for this operator.');
=======
        const fromDict = OperatorTypeFactory.typeDeserializers.get(dict.operatorType);
        if (fromDict) {
            return fromDict(dict);
        } else {
            throw Error(`There is not factory method defined for operator »${dict.operatorType}«.`);
>>>>>>> 0a9ef907
        }
    }
}<|MERGE_RESOLUTION|>--- conflicted
+++ resolved
@@ -189,6 +189,14 @@
             RgbaCompositeType.TYPE,
             dict => RgbaCompositeType.fromDict(dict as RgbaCompositeTypeDict),
         );
+        typeDeserializers.set(
+            ChronicleDBSourceType.TYPE,
+            dict => ChronicleDBSourceType.fromDict(dict as ChronicleDBSourceTypeDict),
+        );
+        typeDeserializers.set(
+            OgrRawSourceType.TYPE,
+            dict => OgrRawSourceType.fromDict(dict as OgrRawSourceTypeDict),
+        );
 
         return typeDeserializers;
     }
@@ -204,93 +212,11 @@
      * Create operator type from serialized data.
      */
     static fromDict(dict: OperatorTypeDict): OperatorType {
-<<<<<<< HEAD
-        switch (dict.operatorType) {
-            case NumericAttributeFilterType.TYPE:
-                return NumericAttributeFilterType.fromDict(dict as NumericAttributeFilterTypeDict);
-            case TextualAttributeFilterType.TYPE:
-                return TextualAttributeFilterType.fromDict(dict as TextualAttributeFilterTypeDict);
-            case RasterValueExtractionType.TYPE:
-                return RasterValueExtractionType.fromDict(dict as RasterValueExtractionTypeDict);
-            case ExpressionType.TYPE:
-                return ExpressionType.fromDict(dict as ExpressionTypeDict);
-            case ProjectionType.TYPE:
-                return ProjectionType.fromDict(dict as ProjectionTypeDict);
-            case GFBioSourceType.TYPE:
-                return GFBioSourceType.fromDict(dict as GFBioSourceTypeDict);
-            case RasterSourceType.TYPE:
-                return RasterSourceType.fromDict(dict as RasterSourceTypeDict);
-            case GdalSourceType.TYPE:
-                return GdalSourceType.fromDict(dict as GdalSourceTypeDict);
-            case OgrSourceType.TYPE:
-                return OgrSourceType.fromDict(dict as OgrSourceTypeDict);
-            case OgrRawSourceType.TYPE:
-                return OgrRawSourceType.fromDict(dict as OgrRawSourceTypeDict);
-            case HistogramType.TYPE:
-                return HistogramType.fromDict(dict as HistogramTypeDict);
-            case RScriptType.TYPE:
-                return RScriptType.fromDict(dict as RScriptTypeDict);
-            case PointInPolygonFilterType.TYPE:
-                return PointInPolygonFilterType.fromDict(dict as PointInPolygonFilterTypeDict);
-            case WKTSourceType.TYPE:
-                return WKTSourceType.fromDict(dict as WKTSourceTypeDict);
-            case MsgRadianceType.TYPE:
-                return MsgRadianceType.fromDict(dict);
-            case MsgReflectanceType.TYPE:
-                return MsgReflectanceType.fromDict(dict as MsgReflectanceTypeDict);
-            case MsgSolarangleType.TYPE:
-                return MsgSolarangleType.fromDict(dict as MsgSolarangleTypeDict);
-            case MsgTemperatureType.TYPE:
-                return MsgTemperatureType.fromDict(dict);
-            case MsgPansharpenType.TYPE:
-                return MsgPansharpenType.fromDict(dict as MsgPansharpenTypeDict);
-            case MsgCo2CorrectionType.TYPE:
-                return MsgCo2CorrectionType.fromDict(dict);
-            case MsgSofosGccThermalThresholdType.TYPE:
-                return MsgSofosGccThermalThresholdType.fromDict(dict);
-            case ABCDSourceType.TYPE:
-                return ABCDSourceType.fromDict(dict as ABCDSourceTypeDict);
-            case CsvSourceType.TYPE:
-                return CsvSourceType.fromDict(dict as CsvSourceTypeDict);
-            case ClassificationType.TYPE:
-                return ClassificationType.fromDict(dict as ClassificationTypeDict);
-            case PangaeaSourceType.TYPE:
-                return PangaeaSourceType.fromDict(dict as PangaeaSourceTypeDict);
-            case FeatureCollectionDBSourceType.TYPE:
-                return FeatureCollectionDBSourceType.fromDict(dict as FeatureCollectionDBSourceTypeDict);
-            case ScatterPlotType.TYPE:
-                return ScatterPlotType.fromDict(dict as ScatterPlotTypeDict);
-            case BoxPlotType.TYPE:
-                return BoxPlotType.fromDict(dict as BoxPlotTypeDict);
-            case PieChartType.TYPE:
-                return PieChartType.fromDict(dict as PieChartTypeDict);
-            case RasterizePolygonType.TYPE:
-                return RasterizePolygonType.fromDict(dict as RasterizePolygonTypeDict);
-            case HeatmapType.TYPE:
-                return HeatmapType.fromDict(dict as HeatmapTypeDict);
-            case SensorSourceType.TYPE:
-                return SensorSourceType.fromDict(dict as SensorSourceTypeDict);
-            case SpectralOverviewPlotType.TYPE:
-                return SpectralOverviewPlotType.fromDict(dict as SpectralOverviewPlotTypeDict);
-            case TerminologyLookupType.TYPE:
-                return TerminologyLookupType.fromDict(dict as TerminologyLookupTypeDict);
-            case ChronicleDBSourceType.TYPE:
-                return ChronicleDBSourceType.fromDict(dict as ChronicleDBSourceTypeDict);
-            case StatisticsType.TYPE:
-                return StatisticsType.fromDict(dict as StatisticsTypeDict);
-            case TimePlotType.TYPE:
-                return TimePlotType.fromDict(dict as TimePlotTypeDict);
-            case RgbaCompositeType.TYPE:
-                return RgbaCompositeType.fromDict(dict as RgbaCompositeTypeDict);
-            default:
-                throw Error('There is not factory method defined for this operator.');
-=======
         const fromDict = OperatorTypeFactory.typeDeserializers.get(dict.operatorType);
         if (fromDict) {
             return fromDict(dict);
         } else {
             throw Error(`There is not factory method defined for operator »${dict.operatorType}«.`);
->>>>>>> 0a9ef907
         }
     }
 }