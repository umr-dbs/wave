import {of} from 'rxjs';
import {catchError, tap} from 'rxjs/operators';
import {Injectable} from '@angular/core';
import {mergeDeep} from 'immutable';
import {HttpClient} from '@angular/common/http';

type MappingUrlType = string;

interface Wms {
    readonly VERSION: string;
    readonly FORMAT: string;
}

interface Wfs {
    readonly VERSION: string;
    readonly FORMAT: string;
}

interface Wcs {
    readonly SERVICE: string;
    readonly VERSION: string;
}

interface DebugMode {
    readonly WAVE: boolean;
    readonly MAPPING: boolean;
}

interface User {
    readonly GUEST: {
        readonly NAME: string,
        readonly PASSWORD: string,
    };
}

interface Delays {
    readonly LOADING: {
        readonly MIN: number,
    };
    readonly TOOLTIP: number;
    readonly DEBOUNCE: number;
    readonly STORAGE_DEBOUNCE: number;
    readonly GUEST_LOGIN_HINT: number;
}

interface Defaults {
    readonly PROJECT: {
        readonly NAME: string,
        readonly TIME: string,
        readonly TIMESTEP: '15 minutes' | '1 hour' | '1 day' | '1 month' | '6 months' | '1 year',
        readonly PROJECTION: 'EPSG:3857' | 'EPSG:4326',
    };
}

interface Map {
    readonly BACKGROUND_LAYER: 'OSM' | 'countries' | 'hosted' | 'XYZ';
    readonly BACKGROUND_LAYER_URL: string;
    readonly HOSTED_BACKGROUND_SERVICE: string;
    readonly HOSTED_BACKGROUND_LAYER_NAME: string;
    readonly HOSTED_BACKGROUND_SERVICE_VERSION: string;
    readonly REFRESH_LAYERS_ON_CHANGE: boolean;
}


interface EmergenCity {
    readonly CHRONICLE_DB_URL: string;
}

interface Nature40 {
    SSO_JWT_PROVIDER_URL: string;
}

interface Time {
    readonly ALLOW_RANGES: boolean;
}

export interface WaveConfigStructure {
    readonly DEBUG_MODE: DebugMode;
    readonly DEFAULTS: Defaults;
    readonly DELAYS: Delays;
<<<<<<< HEAD
    readonly EMERGENCITY: EmergenCity;
    readonly GFBIO: Gfbio;
=======
>>>>>>> 0a9ef907
    readonly MAP: Map;
    readonly MAPPING_URL: MappingUrlType;
    readonly NATURE40: Nature40;
    readonly TIME: Time;
    readonly USER: User;
    readonly WCS: Wcs;
    readonly WFS: Wfs;
    readonly WMS: Wms;
}

export const WAVE_DEFAULT_CONFIG: WaveConfigStructure = {
    DEBUG_MODE: {
        WAVE: false,
        MAPPING: false,
    },
    DEFAULTS: {
        PROJECT: {
            NAME: 'Default',
            TIME: '2000-06-06T12:00:00.000Z',
            TIMESTEP: '1 month',
            PROJECTION: 'EPSG:3857',
        },
    },
    DELAYS: {
        LOADING: {
            MIN: 500,
        },
        TOOLTIP: 400,
        DEBOUNCE: 400,
        STORAGE_DEBOUNCE: 1500,
        GUEST_LOGIN_HINT: 5000,
    },
<<<<<<< HEAD
    EMERGENCITY: {
        CHRONICLE_DB_URL: ''
    },
    GFBIO: {
        LIFERAY_PORTAL_URL: 'https://dev.gfbio.org/',
    },
=======
>>>>>>> 0a9ef907
    MAP: {
        BACKGROUND_LAYER: 'OSM',
        BACKGROUND_LAYER_URL: '',
        HOSTED_BACKGROUND_SERVICE: '/mapcache/',
        HOSTED_BACKGROUND_LAYER_NAME: 'osm',
        HOSTED_BACKGROUND_SERVICE_VERSION: '1.1.1',
        REFRESH_LAYERS_ON_CHANGE: false,
    },
    MAPPING_URL: '/cgi-bin/mapping_cgi',
    NATURE40: {
        SSO_JWT_PROVIDER_URL: 'http://vhrz669.hrz.uni-marburg.de/nature40/sso?jws=',
    },
    TIME: {
        ALLOW_RANGES: true,
    },
    USER: {
        GUEST: {
            NAME: 'guest',
            PASSWORD: 'guest',
        },
    },
    WCS: {
        SERVICE: 'WCS',
        VERSION: '2.0.1',
    },
    WFS: {
        VERSION: '2.0.0',
        FORMAT: 'application/json',
    },
    WMS: {
        VERSION: '1.3.0',
        FORMAT: 'image/png',
    },
};

/**
 * A service that provides config entries.
 * Loads a custom file at startup.
 */
@Injectable()
export class Config {
    static readonly CONFIG_FILE = 'assets/config.json';

    protected config: WaveConfigStructure;

    get MAPPING_URL(): MappingUrlType {
        return this.config.MAPPING_URL;
    }

    get WMS(): Wms {
        return this.config.WMS;
    }

    get WFS(): Wfs {
        return this.config.WFS;
    }

    get WCS(): Wcs {
        return this.config.WCS;
    }

    get DEBUG_MODE(): DebugMode {
        return this.config.DEBUG_MODE;
    }

    get USER(): User {
        return this.config.USER;
    }

    get DELAYS(): Delays {
        return this.config.DELAYS;
    }

    get DEFAULTS(): Defaults {
        return this.config.DEFAULTS;
    }

    get MAP(): Map {
        return this.config.MAP;
    }

    get NATURE40(): Nature40 {
        return this.config.NATURE40;
    }

    get TIME(): Time {
        return this.config.TIME;
    }

    get EMERGENCITY(): EmergenCity {
        return this.config.EMERGENCITY;
    }

    constructor(protected http: HttpClient) {
    }

    // noinspection JSUnusedGlobalSymbols <- function used in parent app
    /**
     * Initialize the config on app start.
     */
    load(defaults?: WaveConfigStructure): Promise<void> {
        if (!defaults) {
            defaults = WAVE_DEFAULT_CONFIG;
        }
        return this.http
            .get<WaveConfigStructure>(Config.CONFIG_FILE).pipe(
                tap(
                    appConfig => {
                        this.config = mergeDeep(defaults, appConfig);
                    },
                    () => { // error
                        this.config = defaults;
                    }),
                catchError(() => of(undefined)))
            .toPromise();
    }

}<|MERGE_RESOLUTION|>--- conflicted
+++ resolved
@@ -62,10 +62,6 @@
 }
 
 
-interface EmergenCity {
-    readonly CHRONICLE_DB_URL: string;
-}
-
 interface Nature40 {
     SSO_JWT_PROVIDER_URL: string;
 }
@@ -78,11 +74,6 @@
     readonly DEBUG_MODE: DebugMode;
     readonly DEFAULTS: Defaults;
     readonly DELAYS: Delays;
-<<<<<<< HEAD
-    readonly EMERGENCITY: EmergenCity;
-    readonly GFBIO: Gfbio;
-=======
->>>>>>> 0a9ef907
     readonly MAP: Map;
     readonly MAPPING_URL: MappingUrlType;
     readonly NATURE40: Nature40;
@@ -115,15 +106,6 @@
         STORAGE_DEBOUNCE: 1500,
         GUEST_LOGIN_HINT: 5000,
     },
-<<<<<<< HEAD
-    EMERGENCITY: {
-        CHRONICLE_DB_URL: ''
-    },
-    GFBIO: {
-        LIFERAY_PORTAL_URL: 'https://dev.gfbio.org/',
-    },
-=======
->>>>>>> 0a9ef907
     MAP: {
         BACKGROUND_LAYER: 'OSM',
         BACKGROUND_LAYER_URL: '',
@@ -211,10 +193,6 @@
 
     get TIME(): Time {
         return this.config.TIME;
-    }
-
-    get EMERGENCITY(): EmergenCity {
-        return this.config.EMERGENCITY;
     }
 
     constructor(protected http: HttpClient) {
