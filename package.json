--- conflicted
+++ resolved
@@ -14,21 +14,6 @@
   },
   "private": true,
   "dependencies": {
-<<<<<<< HEAD
-    "@angular/animations": "4.3.6",
-    "@angular/cdk": "2.0.0-beta.10",
-    "@angular/common": "4.3.6",
-    "@angular/compiler": "4.3.6",
-    "@angular/core": "4.3.6",
-    "@angular/flex-layout": "2.0.0-beta.9",
-    "@angular/forms": "4.3.6",
-    "@angular/http": "4.3.6",
-    "@angular/material": "2.0.0-beta.10",
-    "@angular/platform-browser": "4.3.6",
-    "@angular/platform-browser-dynamic": "4.3.6",
-    "@angular/router": "4.3.6",
-    "codemirror": "5.29.0",
-=======
     "@angular/animations": "4.4.3",
     "@angular/cdk": "2.0.0-beta.11",
     "@angular/common": "4.4.3",
@@ -42,7 +27,6 @@
     "@angular/platform-browser-dynamic": "4.4.3",
     "@angular/router": "4.4.3",
     "codemirror": "5.30.0",
->>>>>>> e462f279
     "core-js": "2.5.1",
     "d3": "3.5.17",
     "dagre": "0.7.4",
@@ -54,41 +38,24 @@
     "lodash": "4.17.4",
     "moment": "2.18.1",
     "ng2-dragula": "1.5.0",
-<<<<<<< HEAD
-    "ngx-color-picker": "4.3.1",
-    "openlayers": "4.3.2",
-=======
     "ngx-color-picker": "4.3.4",
     "openlayers": "4.3.4",
->>>>>>> e462f279
     "papaparse": "4.3.6",
     "rxjs": "5.4.3",
     "ts-helpers": "1.1.2",
     "zone.js": "0.8.17"
   },
   "devDependencies": {
-<<<<<<< HEAD
-    "@angular/cli": "1.4.1",
-    "@angular/compiler-cli": "4.3.6",
-=======
     "@angular/cli": "1.4.3",
     "@angular/compiler-cli": "4.4.3",
->>>>>>> e462f279
     "@types/codemirror": "0.0.46",
     "@types/d3": "3.5.38",
     "@types/dagre-d3": "0.4.36",
     "@types/hammerjs": "2.0.35",
-<<<<<<< HEAD
-    "@types/jasmine": "2.5.54",
-    "@types/node": "8.0.28",
-    "@types/openlayers": "4.3.1",
-    "@types/papaparse": "4.1.30",
-=======
     "@types/jasmine": "2.6.0",
     "@types/node": "8.0.31",
     "@types/openlayers": "4.3.6",
     "@types/papaparse": "4.1.31",
->>>>>>> e462f279
     "codelyzer": "3.2.0",
     "jasmine-core": "2.8.0",
     "jasmine-spec-reporter": "4.2.1",
