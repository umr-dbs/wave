import {Component, ViewChild, ElementRef, AfterViewInit, NgZone,
        ChangeDetectionStrategy, OnInit} from "angular2/core";
import {COMMON_DIRECTIVES} from "angular2/common";
import {HTTP_PROVIDERS} from "angular2/http";
import {BehaviorSubject, Subject, Observable} from "rxjs/Rx";
import {MATERIAL_DIRECTIVES, SidenavService, MdDialog} from "ng2-material/all";
import {MdDialogConfig, MdDialogBasic, MdDialogRef} from "ng2-material/components/dialog/dialog";

import {InfoAreaComponent} from "./components/info-area.component";
import {TabComponent} from "./tab.component";
import {InfoBarComponent} from "./info-bar.component";
import {LayerComponent} from "./layer.component";
import {DataTable} from "./components/data-table.component";
import {MapComponent} from "./openlayers/map.component";
import {PointLayerComponent, RasterLayerComponent} from "./openlayers/layer.component";

import {RasterRepositoryComponent} from "./components/raster-repository.component";
import {OperatorBaseComponent, OperatorBase, OperatorDialogConfig} from "./components/operators/operator.component";

import {RenameLayerComponent, RenameLayerDialogConfig} from "./components/rename-layer.component";
import {ProjectSettingsComponent, ProjectSettingsDialogConfig} from "./components/project-settings.component";
<<<<<<< HEAD
import {SymbologyDialogComponent, SymbologyDialogConfig} from "./components/dialogs/symbology-dialog.component";
=======
import {OperatorGraphDialogComponent, OperatorGraphDialogConfig} from "./components/dialogs/operator-graph.component";
>>>>>>> d52850f1

import {Layer} from "./models/layer.model";
import {Operator, ResultType} from "./models/operator.model";
import {Projection} from "./models/projection.model";

import {LayerService} from "./services/layer.service";
import {StorageService} from "./services/storage.service";
import {ProjectService} from "./services/project.service";
import {UserService} from "./services/user.service";

@Component({
    selector: "wave-app",
    template: `
    <div class="topContainer md-whiteframe-5dp" layout="row">
        <div class="infoArea">
            <info-area-component [layerListVisible]="layerListVisible$">
            </info-area-component>
        </div>
        <div flex="grow">
            <tab-component
                [layerSelected]="hasSelectedLayer$ | async"
                (renameLayer)="renameLayerDialog($event)"
                (removeLayer)="layerService.removeLayer(layerService.getSelectedLayer())"
                (lineage)="showLineage($event)"
                (zoomIn)="mapComponent.zoomIn()" (zoomOut)="mapComponent.zoomOut()"
                (zoomLayer)="mapComponent.zoomToLayer(getMapIndexOfSelectedLayer())"
                (zoomMap)="mapComponent.zoomToMap()"
                (addData)="sidenavService.show('right')"
                (showOperator)="showAddOperatorDialog($event)"
                (projectSettings)="projectSettingsDialog($event)"
                (symbology)="symbologyDialog($event)">
            </tab-component>
        </div>
    </div>
    <div class="middleContainer md-whiteframe-5dp" [style.height.px]="middleContainerHeight$ | async" layout="row">
        <div class="layers" *ngIf="layerListVisible$ | async" [style.max-height.px]="middleContainerHeight$ | async">
            <layer-component [layers]="layers">
            </layer-component>
        </div>
        <div flex="grow">
            <ol-map [height]="middleContainerHeight$ | async"
                    [projection]="projectService.getMapProjection() | async">
                <div *ngFor="#layer of layersReverse$ | async; #index = index"
                     [ngSwitch]="layer.resultType">
                    <ol-point-layer #olLayer *ngSwitchWhen="LAYER_IS_POINTS"
                                    [layer]="layer"
                                    [symbology]="layer.symbology"
                                    [projection]="projectService.getMapProjection() | async"></ol-point-layer>
                    <ol-raster-layer #olLayer *ngSwitchWhen="LAYER_IS_RASTER"
                                    [layer]="layer"
                                    [symbology]="layer.symbology"
                                    [projection]="projectService.getMapProjection() | async"></ol-raster-layer>
                </div>
            </ol-map>
        </div>
    </div>
    <div class="bottomContainer md-whiteframe-5dp"
        [style.height.px]="bottomContainerHeight$ | async">
        <md-toolbar class="infoBar">
            <info-bar-component [dataTableVisible]="dataTableVisible$">
            </info-bar-component>
        </md-toolbar>
        <div class="dataTable" [style.height.px]="(bottomContainerHeight$ | async) - 40" *ngIf="dataTableVisible$ | async">
            <wv-data-table [height]="(bottomContainerHeight$ | async) - 40">
            </wv-data-table>
        </div>
    </div>
    <md-sidenav-container>
        <md-sidenav name="right" align="right" layout="column"
                style="over">
            <raster-repository-component style="height:100%"></raster-repository-component>
        </md-sidenav>
    </md-sidenav-container>
    `,
    styles: [`
    .layers {
      position: absolute;
      z-index: 1;
      overflow-y: auto;
      box-shadow: 0 2px 5px 0 rgba(0,0,0,.26);
    }
    .dataTable {
      overflow-y: auto;
    }
    .topContainer {
        position: absolute;
        top: 0px;
        height: 180px;
        left: 0px;
        right: 0px;
    }
    .infoArea {
        width: 200px;
        min-width: 200px;
    }
    .middleContainer {
        position: absolute;
        top: 180px;
        left: 0px;
        right: 0px;
    }
    .middleContainer .layers {
        width: 200px;
    }
    .bottomContainer {
        position: absolute;
        bottom: 0px;
        left: 0px;
        right: 0px;


    }
    .bottomContainer .infoBar {
        min-height: 40px;
        height: 40px;
    }
    `],
    directives: [COMMON_DIRECTIVES, MATERIAL_DIRECTIVES, InfoAreaComponent, TabComponent,
                 LayerComponent, MapComponent, PointLayerComponent, RasterLayerComponent,
                 InfoBarComponent, DataTable, RasterRepositoryComponent],
    changeDetection: ChangeDetectionStrategy.OnPush,
    providers: [LayerService, StorageService, ProjectService, UserService,
                SidenavService, HTTP_PROVIDERS, MdDialog]
})
export class AppComponent implements OnInit, AfterViewInit {
    @ViewChild(MapComponent)
    private mapComponent: MapComponent;

    private layerListVisible$: BehaviorSubject<boolean>;
    private dataTableVisible$: BehaviorSubject<boolean>;

    private middleContainerHeight$: Observable<number>;
    private bottomContainerHeight$: Observable<number>;

    private layersReverse$: Observable<Array<Layer>>;
    private hasSelectedLayer$: Observable<boolean>;

    private mapProjection$: Observable<Projection>;

    // for ng-switch
    private LAYER_IS_POINTS = ResultType.POINTS;
    private LAYER_IS_RASTER = ResultType.RASTER;

    constructor(private zone: NgZone,
                private layerService: LayerService,
                private sidenavService: SidenavService,
                private storageService: StorageService,
                private projectService: ProjectService,
                private userService: UserService,
                private mdDialog: MdDialog,
                private elementRef: ElementRef) {
        this.layersReverse$ = layerService.getLayersStream()
                                         .map(layers => layers.slice(0).reverse());

        this.hasSelectedLayer$ = layerService.getSelectedLayerStream()
                                             .map(value => value !== undefined);

        // attach layer list visibility to storage service
        this.layerListVisible$ = new BehaviorSubject(this.storageService.getLayerListVisible());
        this.storageService.addLayerListVisibleObservable(this.layerListVisible$);

        // attach data table visibility to storage service
        this.dataTableVisible$ = new BehaviorSubject(this.storageService.getDataTableVisible());
        this.storageService.addDataTableVisibleObservable(this.dataTableVisible$);
    }

    ngOnInit() {
        let windowHeight$ = new BehaviorSubject(window.innerHeight);
        Observable.fromEvent(window, "resize")
                  .map(_ => window.innerHeight)
                  .subscribe(windowHeight$);
        this.layerListVisible$.map(() => window.innerHeight)
                              .subscribe(windowHeight$);
        this.dataTableVisible$.map(() => window.innerHeight)
                              .subscribe(windowHeight$);

        let remainingHeight$ = windowHeight$.map(height => height - 180)
                                            .map(height => Math.max(height, 0));

        this.middleContainerHeight$ = remainingHeight$.map(height => {
            if (this.dataTableVisible$.getValue()) {
                return Math.ceil(3 / 5 * height);
            } else {
                return Math.max(height - 40, 0);
            }
        });

        this.bottomContainerHeight$ = remainingHeight$.map(height => {
            if (this.dataTableVisible$.getValue()) {
                return Math.floor(2 / 5 * height);
            } else {
                return 40;
            }
        });
    }

    ngAfterViewInit() {
        this.middleContainerHeight$.subscribe(() => {
            // this.mapComponent.resize();
        });

        this.bottomContainerHeight$.subscribe(() => {
            // this.mapComponent.resize();
        });
    }

    getMapIndexOfSelectedLayer() {
        let layers = this.layerService.getLayers();
        let selectedLayer = this.layerService.getSelectedLayer();
        let index = layers.indexOf(selectedLayer);
        return layers.length - index - 1;
    }

    private renameLayerDialog(event: Event) {
        let config = new RenameLayerDialogConfig()
            .layerService(this.layerService)
            .clickOutsideToClose(true)
            .targetEvent(event);

        this.mdDialog.open(RenameLayerComponent, this.elementRef, config);
    }

    private projectSettingsDialog(event: Event) {
        let config = new ProjectSettingsDialogConfig()
            .projectService(this.projectService)
            .clickOutsideToClose(true)
            .targetEvent(event);

        this.mdDialog.open(ProjectSettingsComponent, this.elementRef, config);
    }

    private showAddOperatorDialog(OperatorComponent: OperatorBase) {
        let config = new OperatorDialogConfig()
            .layerService(this.layerService)
            .clickOutsideToClose(true);

        this.mdDialog.open(<Function> OperatorComponent, this.elementRef, config);
    }

<<<<<<< HEAD
    private symbologyDialog(event: Event) {
        let config = new SymbologyDialogConfig()
          .layerService(this.layerService)
          .clickOutsideToClose(true)
          .targetEvent(event);

        this.mdDialog.open(SymbologyDialogComponent, this.elementRef, config);
=======
    private showLineage(selectedLayerOnly: boolean) {
        let config = new OperatorGraphDialogConfig()
            .layerService(this.layerService)
            .selectedLayerOnly(selectedLayerOnly)
            .clickOutsideToClose(true);

        this.mdDialog.open(OperatorGraphDialogComponent, this.elementRef, config);
>>>>>>> d52850f1
    }
}
<|MERGE_RESOLUTION|>--- conflicted
+++ resolved
@@ -1,284 +1,280 @@
-import {Component, ViewChild, ElementRef, AfterViewInit, NgZone,
-        ChangeDetectionStrategy, OnInit} from "angular2/core";
-import {COMMON_DIRECTIVES} from "angular2/common";
-import {HTTP_PROVIDERS} from "angular2/http";
-import {BehaviorSubject, Subject, Observable} from "rxjs/Rx";
-import {MATERIAL_DIRECTIVES, SidenavService, MdDialog} from "ng2-material/all";
-import {MdDialogConfig, MdDialogBasic, MdDialogRef} from "ng2-material/components/dialog/dialog";
-
-import {InfoAreaComponent} from "./components/info-area.component";
-import {TabComponent} from "./tab.component";
-import {InfoBarComponent} from "./info-bar.component";
-import {LayerComponent} from "./layer.component";
-import {DataTable} from "./components/data-table.component";
-import {MapComponent} from "./openlayers/map.component";
-import {PointLayerComponent, RasterLayerComponent} from "./openlayers/layer.component";
-
-import {RasterRepositoryComponent} from "./components/raster-repository.component";
-import {OperatorBaseComponent, OperatorBase, OperatorDialogConfig} from "./components/operators/operator.component";
-
-import {RenameLayerComponent, RenameLayerDialogConfig} from "./components/rename-layer.component";
-import {ProjectSettingsComponent, ProjectSettingsDialogConfig} from "./components/project-settings.component";
-<<<<<<< HEAD
-import {SymbologyDialogComponent, SymbologyDialogConfig} from "./components/dialogs/symbology-dialog.component";
-=======
-import {OperatorGraphDialogComponent, OperatorGraphDialogConfig} from "./components/dialogs/operator-graph.component";
->>>>>>> d52850f1
-
-import {Layer} from "./models/layer.model";
-import {Operator, ResultType} from "./models/operator.model";
-import {Projection} from "./models/projection.model";
-
-import {LayerService} from "./services/layer.service";
-import {StorageService} from "./services/storage.service";
-import {ProjectService} from "./services/project.service";
-import {UserService} from "./services/user.service";
-
-@Component({
-    selector: "wave-app",
-    template: `
-    <div class="topContainer md-whiteframe-5dp" layout="row">
-        <div class="infoArea">
-            <info-area-component [layerListVisible]="layerListVisible$">
-            </info-area-component>
-        </div>
-        <div flex="grow">
-            <tab-component
-                [layerSelected]="hasSelectedLayer$ | async"
-                (renameLayer)="renameLayerDialog($event)"
-                (removeLayer)="layerService.removeLayer(layerService.getSelectedLayer())"
-                (lineage)="showLineage($event)"
-                (zoomIn)="mapComponent.zoomIn()" (zoomOut)="mapComponent.zoomOut()"
-                (zoomLayer)="mapComponent.zoomToLayer(getMapIndexOfSelectedLayer())"
-                (zoomMap)="mapComponent.zoomToMap()"
-                (addData)="sidenavService.show('right')"
-                (showOperator)="showAddOperatorDialog($event)"
-                (projectSettings)="projectSettingsDialog($event)"
-                (symbology)="symbologyDialog($event)">
-            </tab-component>
-        </div>
-    </div>
-    <div class="middleContainer md-whiteframe-5dp" [style.height.px]="middleContainerHeight$ | async" layout="row">
-        <div class="layers" *ngIf="layerListVisible$ | async" [style.max-height.px]="middleContainerHeight$ | async">
-            <layer-component [layers]="layers">
-            </layer-component>
-        </div>
-        <div flex="grow">
-            <ol-map [height]="middleContainerHeight$ | async"
-                    [projection]="projectService.getMapProjection() | async">
-                <div *ngFor="#layer of layersReverse$ | async; #index = index"
-                     [ngSwitch]="layer.resultType">
-                    <ol-point-layer #olLayer *ngSwitchWhen="LAYER_IS_POINTS"
-                                    [layer]="layer"
-                                    [symbology]="layer.symbology"
-                                    [projection]="projectService.getMapProjection() | async"></ol-point-layer>
-                    <ol-raster-layer #olLayer *ngSwitchWhen="LAYER_IS_RASTER"
-                                    [layer]="layer"
-                                    [symbology]="layer.symbology"
-                                    [projection]="projectService.getMapProjection() | async"></ol-raster-layer>
-                </div>
-            </ol-map>
-        </div>
-    </div>
-    <div class="bottomContainer md-whiteframe-5dp"
-        [style.height.px]="bottomContainerHeight$ | async">
-        <md-toolbar class="infoBar">
-            <info-bar-component [dataTableVisible]="dataTableVisible$">
-            </info-bar-component>
-        </md-toolbar>
-        <div class="dataTable" [style.height.px]="(bottomContainerHeight$ | async) - 40" *ngIf="dataTableVisible$ | async">
-            <wv-data-table [height]="(bottomContainerHeight$ | async) - 40">
-            </wv-data-table>
-        </div>
-    </div>
-    <md-sidenav-container>
-        <md-sidenav name="right" align="right" layout="column"
-                style="over">
-            <raster-repository-component style="height:100%"></raster-repository-component>
-        </md-sidenav>
-    </md-sidenav-container>
-    `,
-    styles: [`
-    .layers {
-      position: absolute;
-      z-index: 1;
-      overflow-y: auto;
-      box-shadow: 0 2px 5px 0 rgba(0,0,0,.26);
-    }
-    .dataTable {
-      overflow-y: auto;
-    }
-    .topContainer {
-        position: absolute;
-        top: 0px;
-        height: 180px;
-        left: 0px;
-        right: 0px;
-    }
-    .infoArea {
-        width: 200px;
-        min-width: 200px;
-    }
-    .middleContainer {
-        position: absolute;
-        top: 180px;
-        left: 0px;
-        right: 0px;
-    }
-    .middleContainer .layers {
-        width: 200px;
-    }
-    .bottomContainer {
-        position: absolute;
-        bottom: 0px;
-        left: 0px;
-        right: 0px;
-
-
-    }
-    .bottomContainer .infoBar {
-        min-height: 40px;
-        height: 40px;
-    }
-    `],
-    directives: [COMMON_DIRECTIVES, MATERIAL_DIRECTIVES, InfoAreaComponent, TabComponent,
-                 LayerComponent, MapComponent, PointLayerComponent, RasterLayerComponent,
-                 InfoBarComponent, DataTable, RasterRepositoryComponent],
-    changeDetection: ChangeDetectionStrategy.OnPush,
-    providers: [LayerService, StorageService, ProjectService, UserService,
-                SidenavService, HTTP_PROVIDERS, MdDialog]
-})
-export class AppComponent implements OnInit, AfterViewInit {
-    @ViewChild(MapComponent)
-    private mapComponent: MapComponent;
-
-    private layerListVisible$: BehaviorSubject<boolean>;
-    private dataTableVisible$: BehaviorSubject<boolean>;
-
-    private middleContainerHeight$: Observable<number>;
-    private bottomContainerHeight$: Observable<number>;
-
-    private layersReverse$: Observable<Array<Layer>>;
-    private hasSelectedLayer$: Observable<boolean>;
-
-    private mapProjection$: Observable<Projection>;
-
-    // for ng-switch
-    private LAYER_IS_POINTS = ResultType.POINTS;
-    private LAYER_IS_RASTER = ResultType.RASTER;
-
-    constructor(private zone: NgZone,
-                private layerService: LayerService,
-                private sidenavService: SidenavService,
-                private storageService: StorageService,
-                private projectService: ProjectService,
-                private userService: UserService,
-                private mdDialog: MdDialog,
-                private elementRef: ElementRef) {
-        this.layersReverse$ = layerService.getLayersStream()
-                                         .map(layers => layers.slice(0).reverse());
-
-        this.hasSelectedLayer$ = layerService.getSelectedLayerStream()
-                                             .map(value => value !== undefined);
-
-        // attach layer list visibility to storage service
-        this.layerListVisible$ = new BehaviorSubject(this.storageService.getLayerListVisible());
-        this.storageService.addLayerListVisibleObservable(this.layerListVisible$);
-
-        // attach data table visibility to storage service
-        this.dataTableVisible$ = new BehaviorSubject(this.storageService.getDataTableVisible());
-        this.storageService.addDataTableVisibleObservable(this.dataTableVisible$);
-    }
-
-    ngOnInit() {
-        let windowHeight$ = new BehaviorSubject(window.innerHeight);
-        Observable.fromEvent(window, "resize")
-                  .map(_ => window.innerHeight)
-                  .subscribe(windowHeight$);
-        this.layerListVisible$.map(() => window.innerHeight)
-                              .subscribe(windowHeight$);
-        this.dataTableVisible$.map(() => window.innerHeight)
-                              .subscribe(windowHeight$);
-
-        let remainingHeight$ = windowHeight$.map(height => height - 180)
-                                            .map(height => Math.max(height, 0));
-
-        this.middleContainerHeight$ = remainingHeight$.map(height => {
-            if (this.dataTableVisible$.getValue()) {
-                return Math.ceil(3 / 5 * height);
-            } else {
-                return Math.max(height - 40, 0);
-            }
-        });
-
-        this.bottomContainerHeight$ = remainingHeight$.map(height => {
-            if (this.dataTableVisible$.getValue()) {
-                return Math.floor(2 / 5 * height);
-            } else {
-                return 40;
-            }
-        });
-    }
-
-    ngAfterViewInit() {
-        this.middleContainerHeight$.subscribe(() => {
-            // this.mapComponent.resize();
-        });
-
-        this.bottomContainerHeight$.subscribe(() => {
-            // this.mapComponent.resize();
-        });
-    }
-
-    getMapIndexOfSelectedLayer() {
-        let layers = this.layerService.getLayers();
-        let selectedLayer = this.layerService.getSelectedLayer();
-        let index = layers.indexOf(selectedLayer);
-        return layers.length - index - 1;
-    }
-
-    private renameLayerDialog(event: Event) {
-        let config = new RenameLayerDialogConfig()
-            .layerService(this.layerService)
-            .clickOutsideToClose(true)
-            .targetEvent(event);
-
-        this.mdDialog.open(RenameLayerComponent, this.elementRef, config);
-    }
-
-    private projectSettingsDialog(event: Event) {
-        let config = new ProjectSettingsDialogConfig()
-            .projectService(this.projectService)
-            .clickOutsideToClose(true)
-            .targetEvent(event);
-
-        this.mdDialog.open(ProjectSettingsComponent, this.elementRef, config);
-    }
-
-    private showAddOperatorDialog(OperatorComponent: OperatorBase) {
-        let config = new OperatorDialogConfig()
-            .layerService(this.layerService)
-            .clickOutsideToClose(true);
-
-        this.mdDialog.open(<Function> OperatorComponent, this.elementRef, config);
-    }
-
-<<<<<<< HEAD
-    private symbologyDialog(event: Event) {
-        let config = new SymbologyDialogConfig()
-          .layerService(this.layerService)
-          .clickOutsideToClose(true)
-          .targetEvent(event);
-
-        this.mdDialog.open(SymbologyDialogComponent, this.elementRef, config);
-=======
-    private showLineage(selectedLayerOnly: boolean) {
-        let config = new OperatorGraphDialogConfig()
-            .layerService(this.layerService)
-            .selectedLayerOnly(selectedLayerOnly)
-            .clickOutsideToClose(true);
-
-        this.mdDialog.open(OperatorGraphDialogComponent, this.elementRef, config);
->>>>>>> d52850f1
-    }
-}
+import {Component, ViewChild, ElementRef, AfterViewInit, NgZone,
+        ChangeDetectionStrategy, OnInit} from "angular2/core";
+import {COMMON_DIRECTIVES} from "angular2/common";
+import {HTTP_PROVIDERS} from "angular2/http";
+import {BehaviorSubject, Subject, Observable} from "rxjs/Rx";
+import {MATERIAL_DIRECTIVES, SidenavService, MdDialog} from "ng2-material/all";
+import {MdDialogConfig, MdDialogBasic, MdDialogRef} from "ng2-material/components/dialog/dialog";
+
+import {InfoAreaComponent} from "./components/info-area.component";
+import {TabComponent} from "./tab.component";
+import {InfoBarComponent} from "./info-bar.component";
+import {LayerComponent} from "./layer.component";
+import {DataTable} from "./components/data-table.component";
+import {MapComponent} from "./openlayers/map.component";
+import {PointLayerComponent, RasterLayerComponent} from "./openlayers/layer.component";
+
+import {RasterRepositoryComponent} from "./components/raster-repository.component";
+import {OperatorBaseComponent, OperatorBase, OperatorDialogConfig} from "./components/operators/operator.component";
+
+import {RenameLayerComponent, RenameLayerDialogConfig} from "./components/rename-layer.component";
+import {ProjectSettingsComponent, ProjectSettingsDialogConfig} from "./components/project-settings.component";
+import {OperatorGraphDialogComponent, OperatorGraphDialogConfig} from "./components/dialogs/operator-graph.component";
+import {SymbologyDialogComponent, SymbologyDialogConfig} from "./components/dialogs/symbology-dialog.component";
+
+import {Layer} from "./models/layer.model";
+import {Operator, ResultType} from "./models/operator.model";
+import {Projection} from "./models/projection.model";
+
+import {LayerService} from "./services/layer.service";
+import {StorageService} from "./services/storage.service";
+import {ProjectService} from "./services/project.service";
+import {UserService} from "./services/user.service";
+
+@Component({
+    selector: "wave-app",
+    template: `
+    <div class="topContainer md-whiteframe-5dp" layout="row">
+        <div class="infoArea">
+            <info-area-component [layerListVisible]="layerListVisible$">
+            </info-area-component>
+        </div>
+        <div flex="grow">
+            <tab-component
+                [layerSelected]="hasSelectedLayer$ | async"
+                (renameLayer)="renameLayerDialog($event)"
+                (removeLayer)="layerService.removeLayer(layerService.getSelectedLayer())"
+                (lineage)="showLineage($event)"
+                (zoomIn)="mapComponent.zoomIn()" (zoomOut)="mapComponent.zoomOut()"
+                (zoomLayer)="mapComponent.zoomToLayer(getMapIndexOfSelectedLayer())"
+                (zoomMap)="mapComponent.zoomToMap()"
+                (addData)="sidenavService.show('right')"
+                (showOperator)="showAddOperatorDialog($event)"
+                (projectSettings)="projectSettingsDialog($event)"
+                (symbology)="symbologyDialog($event)">
+            </tab-component>
+        </div>
+    </div>
+    <div class="middleContainer md-whiteframe-5dp" [style.height.px]="middleContainerHeight$ | async" layout="row">
+        <div class="layers" *ngIf="layerListVisible$ | async" [style.max-height.px]="middleContainerHeight$ | async">
+            <layer-component [layers]="layers">
+            </layer-component>
+        </div>
+        <div flex="grow">
+            <ol-map [height]="middleContainerHeight$ | async"
+                    [projection]="projectService.getMapProjection() | async">
+                <div *ngFor="#layer of layersReverse$ | async; #index = index"
+                     [ngSwitch]="layer.resultType">
+                    <ol-point-layer #olLayer *ngSwitchWhen="LAYER_IS_POINTS"
+                                    [layer]="layer"
+                                    [symbology]="layer.symbology"
+                                    [projection]="projectService.getMapProjection() | async"></ol-point-layer>
+                    <ol-raster-layer #olLayer *ngSwitchWhen="LAYER_IS_RASTER"
+                                    [layer]="layer"
+                                    [symbology]="layer.symbology"
+                                    [projection]="projectService.getMapProjection() | async"></ol-raster-layer>
+                </div>
+            </ol-map>
+        </div>
+    </div>
+    <div class="bottomContainer md-whiteframe-5dp"
+        [style.height.px]="bottomContainerHeight$ | async">
+        <md-toolbar class="infoBar">
+            <info-bar-component [dataTableVisible]="dataTableVisible$">
+            </info-bar-component>
+        </md-toolbar>
+        <div class="dataTable" [style.height.px]="(bottomContainerHeight$ | async) - 40" *ngIf="dataTableVisible$ | async">
+            <wv-data-table [height]="(bottomContainerHeight$ | async) - 40">
+            </wv-data-table>
+        </div>
+    </div>
+    <md-sidenav-container>
+        <md-sidenav name="right" align="right" layout="column"
+                style="over">
+            <raster-repository-component style="height:100%"></raster-repository-component>
+        </md-sidenav>
+    </md-sidenav-container>
+    `,
+    styles: [`
+    .layers {
+      position: absolute;
+      z-index: 1;
+      overflow-y: auto;
+      box-shadow: 0 2px 5px 0 rgba(0,0,0,.26);
+    }
+    .dataTable {
+      overflow-y: auto;
+    }
+    .topContainer {
+        position: absolute;
+        top: 0px;
+        height: 180px;
+        left: 0px;
+        right: 0px;
+    }
+    .infoArea {
+        width: 200px;
+        min-width: 200px;
+    }
+    .middleContainer {
+        position: absolute;
+        top: 180px;
+        left: 0px;
+        right: 0px;
+    }
+    .middleContainer .layers {
+        width: 200px;
+    }
+    .bottomContainer {
+        position: absolute;
+        bottom: 0px;
+        left: 0px;
+        right: 0px;
+
+
+    }
+    .bottomContainer .infoBar {
+        min-height: 40px;
+        height: 40px;
+    }
+    `],
+    directives: [COMMON_DIRECTIVES, MATERIAL_DIRECTIVES, InfoAreaComponent, TabComponent,
+                 LayerComponent, MapComponent, PointLayerComponent, RasterLayerComponent,
+                 InfoBarComponent, DataTable, RasterRepositoryComponent],
+    changeDetection: ChangeDetectionStrategy.OnPush,
+    providers: [LayerService, StorageService, ProjectService, UserService,
+                SidenavService, HTTP_PROVIDERS, MdDialog]
+})
+export class AppComponent implements OnInit, AfterViewInit {
+    @ViewChild(MapComponent)
+    private mapComponent: MapComponent;
+
+    private layerListVisible$: BehaviorSubject<boolean>;
+    private dataTableVisible$: BehaviorSubject<boolean>;
+
+    private middleContainerHeight$: Observable<number>;
+    private bottomContainerHeight$: Observable<number>;
+
+    private layersReverse$: Observable<Array<Layer>>;
+    private hasSelectedLayer$: Observable<boolean>;
+
+    private mapProjection$: Observable<Projection>;
+
+    // for ng-switch
+    private LAYER_IS_POINTS = ResultType.POINTS;
+    private LAYER_IS_RASTER = ResultType.RASTER;
+
+    constructor(private zone: NgZone,
+                private layerService: LayerService,
+                private sidenavService: SidenavService,
+                private storageService: StorageService,
+                private projectService: ProjectService,
+                private userService: UserService,
+                private mdDialog: MdDialog,
+                private elementRef: ElementRef) {
+        this.layersReverse$ = layerService.getLayersStream()
+                                         .map(layers => layers.slice(0).reverse());
+
+        this.hasSelectedLayer$ = layerService.getSelectedLayerStream()
+                                             .map(value => value !== undefined);
+
+        // attach layer list visibility to storage service
+        this.layerListVisible$ = new BehaviorSubject(this.storageService.getLayerListVisible());
+        this.storageService.addLayerListVisibleObservable(this.layerListVisible$);
+
+        // attach data table visibility to storage service
+        this.dataTableVisible$ = new BehaviorSubject(this.storageService.getDataTableVisible());
+        this.storageService.addDataTableVisibleObservable(this.dataTableVisible$);
+    }
+
+    ngOnInit() {
+        let windowHeight$ = new BehaviorSubject(window.innerHeight);
+        Observable.fromEvent(window, "resize")
+                  .map(_ => window.innerHeight)
+                  .subscribe(windowHeight$);
+        this.layerListVisible$.map(() => window.innerHeight)
+                              .subscribe(windowHeight$);
+        this.dataTableVisible$.map(() => window.innerHeight)
+                              .subscribe(windowHeight$);
+
+        let remainingHeight$ = windowHeight$.map(height => height - 180)
+                                            .map(height => Math.max(height, 0));
+
+        this.middleContainerHeight$ = remainingHeight$.map(height => {
+            if (this.dataTableVisible$.getValue()) {
+                return Math.ceil(3 / 5 * height);
+            } else {
+                return Math.max(height - 40, 0);
+            }
+        });
+
+        this.bottomContainerHeight$ = remainingHeight$.map(height => {
+            if (this.dataTableVisible$.getValue()) {
+                return Math.floor(2 / 5 * height);
+            } else {
+                return 40;
+            }
+        });
+    }
+
+    ngAfterViewInit() {
+        this.middleContainerHeight$.subscribe(() => {
+            // this.mapComponent.resize();
+        });
+
+        this.bottomContainerHeight$.subscribe(() => {
+            // this.mapComponent.resize();
+        });
+    }
+
+    getMapIndexOfSelectedLayer() {
+        let layers = this.layerService.getLayers();
+        let selectedLayer = this.layerService.getSelectedLayer();
+        let index = layers.indexOf(selectedLayer);
+        return layers.length - index - 1;
+    }
+
+    private renameLayerDialog(event: Event) {
+        let config = new RenameLayerDialogConfig()
+            .layerService(this.layerService)
+            .clickOutsideToClose(true)
+            .targetEvent(event);
+
+        this.mdDialog.open(RenameLayerComponent, this.elementRef, config);
+    }
+
+    private projectSettingsDialog(event: Event) {
+        let config = new ProjectSettingsDialogConfig()
+            .projectService(this.projectService)
+            .clickOutsideToClose(true)
+            .targetEvent(event);
+
+        this.mdDialog.open(ProjectSettingsComponent, this.elementRef, config);
+    }
+
+    private showAddOperatorDialog(OperatorComponent: OperatorBase) {
+        let config = new OperatorDialogConfig()
+            .layerService(this.layerService)
+            .clickOutsideToClose(true);
+
+        this.mdDialog.open(<Function> OperatorComponent, this.elementRef, config);
+    }
+
+    private showLineage(selectedLayerOnly: boolean) {
+        let config = new OperatorGraphDialogConfig()
+            .layerService(this.layerService)
+            .selectedLayerOnly(selectedLayerOnly)
+            .clickOutsideToClose(true);
+
+        this.mdDialog.open(OperatorGraphDialogComponent, this.elementRef, config);
+    }
+
+    private symbologyDialog(event: Event) {
+        let config = new SymbologyDialogConfig()
+          .layerService(this.layerService)
+          .clickOutsideToClose(true)
+          .targetEvent(event);
+
+        this.mdDialog.open(SymbologyDialogComponent, this.elementRef, config);
+    }
+}