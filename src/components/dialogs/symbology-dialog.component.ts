--- conflicted
+++ resolved
@@ -11,26 +11,16 @@
 import {SymbologyPointsComponent} from "./symbology/symbology-points.component";
 
 import {Layer} from "../../models/layer.model";
-<<<<<<< HEAD
-import {ResultTypes} from "../../models/result-type.model";
-=======
->>>>>>> 1c0eb25f
 
 
 @Component({
     selector: "wave-layer-symbology-dialog",
     template: `
     <wave-dialog-container [title]="_layer?.name" >
-<<<<<<< HEAD
-        <div [ngSwitch]="_layer.resultType">
-            <wave-symbology-points *ngSwitchWhen="ResultTypes.POINTS" [symbology]="_symbology" (symbologyChanged)="update_symbology($event)"></wave-symbology-points>
-            <wave-symbology-raster *ngSwitchWhen="ResultTypes.RASTER" [symbology]="_symbology" (symbologyChanged)="update_symbology($event)"></wave-symbology-raster>
-=======
         <div [ngSwitch]="_symbology.symbologyType">
             <wave-symbology-points *ngSwitchWhen="enumSymbologyType.SIMPLE_POINT" [symbology]="_symbology" (symbologyChanged)="update_symbology($event)"></wave-symbology-points>
             <wave-symbology-raster *ngSwitchWhen="enumSymbologyType.RASTER" [symbology]="_symbology" (symbologyChanged)="update_symbology($event)"></wave-symbology-raster>
             <wave-symbology-raster *ngSwitchWhen="enumSymbologyType.MAPPING_COLORIZER_RASTER" [symbology]="_symbology" (symbologyChanged)="update_symbology($event)"></wave-symbology-raster>
->>>>>>> 1c0eb25f
         </div>
     </wave-dialog-container>
     `,
@@ -44,11 +34,7 @@
     private _symbology: Symbology;
 
     // for ng-switch
-<<<<<<< HEAD
-    public ResultTypes = ResultTypes;
-=======
     public enumSymbologyType = SymbologyType;
->>>>>>> 1c0eb25f
 
     constructor(private dialog: MdDialogRef) {}
 
