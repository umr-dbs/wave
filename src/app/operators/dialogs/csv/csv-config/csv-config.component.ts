import {
    Component,
    Input,
    Output,
    OnInit,
    AfterViewInit,
    OnDestroy,
    ChangeDetectionStrategy,
    EventEmitter,
    SimpleChanges,
    OnChanges
} from '@angular/core';
import {BehaviorSubject, Subscription, Observable} from 'rxjs/Rx';
import {MdSlideToggleChange} from '@angular/material';
import * as Papa from 'papaparse';
import {Projections, Projection} from '../../../projection.model';

enum FormStatus { DataProperties, SpatialProperties, TemporalProperties, TypingProperties, Loading }

export class CSV {
    public layerName: string;
    /**Data Properties
     * */
    public delimitter: string;
    public decimalSeperator: string;
    public isTextQualifier: boolean;
    public textQualifier: string;
    public isHeaderRow: boolean;
    public headerRow: number;
    header: Array<string>;
    /**Spatial Properties
     * */
        // public isSpatialProperties:boolean; Laut Folie optional, nach Absprache nicht.
    public xCol: number;
    public yCol: number;
    public spatialRefSys: Projection/**:Typ Einfügen(Enum)*/;
    public coordForm: string/**:Typ Einfügen(Enum)*/;
    /**Temporal Properties
     * */
    public intervalType: string;
    /**:element of {[Start, +inf), [Start, End], [Start, Start+Duration], (-inf, End]}*/
    public startFormat: string;
    public startCol: number;
    public endFormat: string;
    public endCol: number;

    public content: string;
    public isNumberArr: boolean[];
}

@Component({
    selector: 'wave-csv-config',
    templateUrl: 'csv-config-template.component.html',
    styleUrls: ['csv-config-styles-basic.component.css',
        'csv-config-styles-table-fixHeader.component.css',
        'csv-config-styles-table-form.component.css',
        'csv-config-styles-misc.component.css'],
    changeDetection: ChangeDetectionStrategy.OnPush
})
export class CsvConfigComponent implements OnInit, OnDestroy, AfterViewInit {

    Projections = Projections;

    formStatus$: BehaviorSubject<FormStatus> = new BehaviorSubject<FormStatus>(FormStatus.Loading);
    isDataProperties$: Observable<boolean>;
    isSpatialProperties$: Observable<boolean>;
    isTemporalProperties$: Observable<boolean>;
    isTypingProperties$: Observable<boolean>;

    parsedData: Array<Array<string>>;

    xyColumn$: BehaviorSubject<{x: number, y: number}> = new BehaviorSubject<{x: number, y: number}>({x: 0, y: 0});
    xColumn$: Observable<number>;
    yColumn$: Observable<number>;

    scrollBarWidth: number;

    resizeEvent$ = Observable.fromEvent(window, 'resize').map(() => {
        return document.documentElement.clientWidth;
    });

    private subscriptions: Array<Subscription> = [];

    delimitters: {def: string, value: string}[] = [
        {def: 'TAB', value: '\t'},
        {def: 'COMMA', value: ','},
        {def: 'SEMICOLON', value: ';'}
    ];

    // http://man7.org/linux/man-pages/man3/strptime.3.html
    timeFormats: Array<{display: string, value: string}> = [
        {display: 'yyyy-MM-ddTHH:mm:ssZ', value: '%Y-%m-%dT%H:%M:%SZ'},
        {display: 'yyyy-MM-ddTHH:mmZ', value: '%Y-%m-%dT%H:%MZ'},
        {display: 'dd-MM-yyyy HH:mm:ss', value: '%d-%m-%Y %H:%M:%S'},
        {display: 'dd.MM.yyyy HH:mm:ss', value: '%d.%m.%Y %H:%M:%S'},
        {display: 'dd.MM.yyyy', value: '%d.%m.%Y'},
        {display: 'yyyy-MM-dd', value: '%Y-%m-%d'},
    ];
    durationFormats: Array<{display: string, value: string}> = [
        {display: 'days', value: 'd'},
        {display: 'hours', value: 'h'},
        {display: 'seconds', value: 's'},
    ];
    intervalTypes: Array<{display: string, value: string}> = [
        {display: 'no time', value: 'none'},
        {display: '[Start,+inf)', value: 'start+inf'},
        {display: '[Start, End]', value: 'start+end'},
        {display: '[Start, Start+Duration]', value: 'start+duration'},
    ];

    decsep: string[] = [',', '.'];
    texqual: string[] = ['"', '\''];
    coordFormats: string[] = ['Degrees Minutes Seconds', 'Degrees Decimal Minutes', 'Decimal Degrees'];

    @Input() data: {file: File, content: string, progress: number, configured: boolean};
    @Input() cellSpacing: number;
    @Input() linesToParse: number;
    @Output() finish: EventEmitter<CSV> = new EventEmitter<CSV>();

    customHeader: string[] = [];
    elements: string[][] = [];

    model: CSV;
    dialogTitle: string;

    constructor() {
        this.xColumn$ = this.xyColumn$.map(xy => xy.x);
        this.yColumn$ = this.xyColumn$.map(xy => xy.y);
        this.isDataProperties$ = this.formStatus$.map(status => status === FormStatus.DataProperties);
        this.isSpatialProperties$ = this.formStatus$.map(status => status === FormStatus.SpatialProperties);
        this.isTemporalProperties$ = this.formStatus$.map(status => status === FormStatus.TemporalProperties);
        this.isTypingProperties$ = this.formStatus$.map(status => status === FormStatus.TypingProperties);
    }

    ngAfterViewInit() {
        this.resizeTable();
        this.scrollBarWidth = this.getScrollBarWidth();
        let headerdiv: HTMLElement = document.getElementById('headerdiv');
        headerdiv.style.marginRight = this.scrollBarWidth + 'px';
        this.update(true);
    }

    ngOnInit() {
        this.model = new CSV();

        this.model.layerName = this.data.file.name;
        this.model.delimitter = this.delimitters[1].value;
        this.model.decimalSeperator = this.decsep[1];
        this.model.isTextQualifier = false;
        this.model.textQualifier = this.texqual[0];
        this.model.isHeaderRow = true;
        this.model.headerRow = 0;
        this.model.xCol = 0;
        this.model.yCol = 0;
        this.model.spatialRefSys = Projections.WGS_84;
        this.model.coordForm = this.coordFormats[0];
        this.model.intervalType = this.intervalTypes[0].value;
        this.model.startFormat = this.timeFormats[0].value;
        this.model.startCol = 0;
        this.model.endFormat = this.timeFormats[0].value;
        this.model.endCol = 0;
        this.model.content = this.data.content;
        this.model.isNumberArr = [];

        this.subscriptions.push(
            this.formStatus$.subscribe(status => {
                switch (status) {
                    case FormStatus.DataProperties:
                        this.dialogTitle = 'Data Properties';
                        break;
                    case FormStatus.SpatialProperties:
                        this.dialogTitle = 'Spatial Properties';
                        break;
                    case FormStatus.TemporalProperties:
                        this.dialogTitle = 'Temporal Properties';
                        break;
                    case FormStatus.TypingProperties:
                        this.dialogTitle = 'Typing Properties';
                        break;
                    case FormStatus.Loading:
                    /* falls through */
                    default:
                        break;
                }
            }),
            this.resizeEvent$.subscribe(data => this.resizeTableFrame())
        );

        this.formStatus$.next(FormStatus.DataProperties);
        this.update(true);
        if (this.model.header.length > 1) {
            this.model.yCol = 1;
            this.model.endCol = 1;
            this.xyColumn$.next({x: this.model.xCol, y: this.model.yCol});
        }
    }

    next() {
        switch (this.formStatus$.getValue()) {
            case FormStatus.DataProperties:
                this.formStatus$.next(FormStatus.SpatialProperties);
                break;
            case FormStatus.SpatialProperties:
                this.formStatus$.next(FormStatus.TemporalProperties);
                break;
            default:
                this.formStatus$.next(FormStatus.TypingProperties);
                this.resize();
        }
        this.update(false);
        if (this.formStatus$.getValue() === FormStatus.TypingProperties) {
            this.scrollBarWidth = this.getScrollBarWidth();
            setTimeout(() => document.getElementById('typingdiv').style.marginRight = this.scrollBarWidth + 'px');
        }
    }

    prev() {
        switch (this.formStatus$.getValue()) {
            case FormStatus.TemporalProperties:
                this.formStatus$.next(FormStatus.SpatialProperties);
                break;
            case FormStatus.TypingProperties:
                this.formStatus$.next(FormStatus.TemporalProperties);
                break;
            default:
                this.formStatus$.next(FormStatus.DataProperties);
        }
        this.update(false);
    }

    ngOnDestroy() {
        this.subscriptions.forEach(sub => sub.unsubscribe());
    }

    /**This method generates an number array containing all integers i with n <= i < m
     *
     * @param n lowest integer. !Warning: This integer is still contained in array.
     * @param m highest integer. !Warning: This integer is not contained in array.
     * @returns {number[]} Array {n,..,m-1}
     */
    range(n: number, m: number): number[] {
        let res: number[] = [];
        for (let i: number = n; i < m; i++) {
            res.push(i);
        }
        return res;
    }

    ending(i: number): string {
        if ((i - 1) % 10 === 0 && (i - 11) % 100 !== 0) {
            return 'st';
        } else if ((i - 2) % 10 === 0 && (i - 12) % 100 !== 0) {
            return 'nd';
        } else if ((i - 3) % 10 === 0 && (i - 13) % 100 !== 0) {
            return 'rd';
        } else {
            return 'th';
        }
    }

    /**Gets called every time, anything is changed. Checks if everything is valid and reloads the table
     * Probably should save last table properties and only reload table, if they got changed.
     */
    update(reparse: boolean) {
        if (reparse) {
            this.parsedData = this.parse();
            if (this.model.isHeaderRow) {
                this.model.header = this.parsedData[this.model.headerRow];
                this.elements = this.parsedData.slice(this.model.headerRow + 1,
                    this.model.headerRow + this.linesToParse + 1);
            } else {
                this.elements = this.parsedData;
            }
            if (!this.model.header || !this.elements) {
                console.log('to large data');
            }
        }

        this.checkColumns();

        if (this.formStatus$.getValue() === FormStatus.SpatialProperties) {
            this.xyColumn$.next({x: this.model.xCol, y: this.model.yCol});
        } else if (this.formStatus$.getValue() === FormStatus.TemporalProperties) {
            this.xyColumn$.next({x: this.model.startCol, y: this.model.endCol});
        }

        if (reparse) {
            this.resetTableSize();
            setTimeout(() => this.resizeTable());
        }
    }

    parse() {
        let textQualifier: string = this.model.isTextQualifier ? this.model.textQualifier : null;
        let prev: number = this.model.isHeaderRow ? this.model.headerRow + this.linesToParse + 1 : this.linesToParse;
        return Papa.parse(this.data.content as string, {
            delimiter: this.model.delimitter,
            newline: '',
            quoteChar: textQualifier,
            header: false,
            skipEmptyLines: true,
            preview: prev,
        } as any).data;

    }

    bodyScroll() {
        let scrollLeft = document.getElementById('bodydiv').scrollLeft;
        document.getElementById('headerdiv').scrollLeft = scrollLeft;
        if (this.formStatus$.getValue() === FormStatus.TypingProperties) {
            document.getElementById('typingdiv').scrollLeft = scrollLeft;
        }
    }

    /** Some extra case checks, if the user changes some properties and old settings are still in model,
     * so it will get set to default or gets back to validated status.
     */
    checkColumns(): void {
        // Check if intervalType was changed, set the end time format to a valid time format then.
        if (this.durationFormats.map(format => format.value).indexOf(this.model.endFormat) < 0
            && this.model.intervalType.indexOf('duration') >= 0) {
            this.model.endFormat = this.durationFormats[0].value;
        }
        if (this.durationFormats.map(format => format.value).indexOf(this.model.endFormat) >= 0
            && this.model.intervalType.indexOf('duration') < 0) {
            this.model.endFormat = this.timeFormats[0].value;
        }

        if (!this.model.isHeaderRow && this.elements[0].length !== this.model.header.length) {
            this.model.header = new Array(this.elements[0].length);
            for (let i = 0; i < this.elements[0].length; i++) {
                this.model.header[i] = '';
            }
        }
        // Check if table was changed in a way, that the new header
        // length doesnt support the old x/y col. Change them if needed.
        if (!(this.model.header.length <= 1)) {
            if (this.model.xCol >= this.model.header.length) {
                if (this.model.yCol === this.model.header.length - 1) {
                    this.model.xCol = this.model.header.length - 2;
                } else {
                    this.model.xCol = this.model.header.length - 1;
                }
            }
            if (this.model.yCol >= this.model.header.length) {
                if (this.model.xCol === this.model.header.length - 1) {
                    this.model.yCol = this.model.header.length - 2;
                } else {
                    this.model.yCol = this.model.header.length - 1;
                }
            }
            // Check on an equality bug, fix it then.
            if (this.model.header.length > 1) {
                if (this.model.xCol === this.model.yCol) {
                    if (this.model.xCol === 0) {
                        this.model.yCol = this.model.xCol + 1;
                    } else {
                        this.model.xCol = this.model.yCol - 1;
                    }
                }
            }
        } else {
            this.model.xCol = this.model.yCol = 0;
        }


        // Check if table got changed in a way that the new header length doesnt
        // support the start/end col settings. Change them if needed.
        if (!(this.model.header.length <= 1)) {
            if (this.model.startCol >= this.model.header.length) {
                if (this.model.endCol === this.model.header.length - 1) {
                    this.model.startCol = this.model.header.length - 2;
                } else {
                    this.model.startCol = this.model.header.length - 1;
                }
            }
            if (this.model.endCol >= this.model.header.length) {
                if (this.model.startCol === this.model.header.length - 1) {
                    this.model.endCol = this.model.header.length - 2;
                } else {
                    this.model.endCol = this.model.header.length - 1;
                }
            }
            // If not necessary both are needed, its possible to set every header column to start or end col.
            // On change to "both needed" check if start col was set to end col und change if necessary.
            if (this.model.intervalType.indexOf('Start') >= 0 && (this.model.intervalType.indexOf('End') >= 0
                || this.model.intervalType.indexOf('Duration') >= 0) && this.model.header.length > 1) {
                if (this.model.startCol === this.model.endCol) {
                    if (this.model.startCol === 0) {
                        this.model.endCol = this.model.startCol + 1;
                    } else {
                        this.model.startCol = this.model.endCol - 1;
                    }
                }
            }
        } else {
            this.model.endCol = this.model.startCol = 0;
        }

        if (this.header.length >= 2 + ((this.model.intervallType.indexOf('Start') >= 0) ? 1 : 0)
            + ((this.model.intervallType.indexOf('End') >= 0 ||
            this.model.intervallType.indexOf('Duration') >= 0) ? 1 : 0)) {
            // check if temporalproperties overlap with spatial properties.
            let arr = [this.model.xCol, this.model.yCol];
            if (this.model.intervallType.indexOf('End') >= 0 || this.model.intervallType.indexOf('Duration') >= 0) {
                arr.push(this.model.endCol);
            }
            if (this.model.intervallType.indexOf('Start') >= 0 && arr.indexOf(this.model.startCol) >= 0) {
                while (arr.indexOf(this.model.startCol) >= 0 && this.model.startCol < this.header.length - 1) {
                    this.model.startCol++;
                }
                if (arr.indexOf(this.model.startCol) >= 0) {
                    while (arr.indexOf(this.model.startCol) >= 0 && this.model.startCol > 1) {
                        this.model.startCol--;
                    }
                }
            }
            arr = [this.model.xCol, this.model.yCol];
            if (this.model.intervallType.indexOf('Start') >= 0) {
                arr.push(this.model.startCol);
            }
            if ((this.model.intervallType.indexOf('End') >= 0 || this.model.intervallType.indexOf('Duration') >= 0) &&
                arr.indexOf(this.model.endCol) >= 0) {
                while (arr.indexOf(this.model.endCol) >= 0 && this.model.endCol < this.header.length - 1) {
                    this.model.endCol++;
                }
                if (arr.indexOf(this.model.endCol) >= 0) {
                    while (arr.indexOf(this.model.endCol) >= 0 && this.model.endCol > 1) {
                        this.model.endCol--;
                    }
                }
            }
        }
    }

    /**This method organizes the custom header saving, so the changes wont get discarded on change to load header.
     *
     * @param e Toggle event for change property
     */
<<<<<<< HEAD
    changeHeaderMode(e?: MdSlideToggleChange): void {
        this.update(true);
        let checked = false;
        if (e) {
            checked = e.checked;
        } else {
            checked = this.model.isHeaderRow;
        }
        if (checked) {
            this.customHeader = new Array(this.header.length);
            for (let i = 0; i < this.header.length; i++) {
                this.customHeader[i] = this.header[i];
=======
    changeHeaderMode(e: MdSlideToggleChange): void {
        if (e.checked) {
            this.customHeader = new Array(this.model.header.length);
            for (let i = 0; i < this.model.header.length; i++) {
                this.customHeader[i] = this.model.header[i];
>>>>>>> a679a9d9
            }
        }
        this.model.isHeaderRow = checked;

        if (this.customHeader.length === 0) {
            this.customHeader = new Array(this.elements[0].length);
            for (let i = 0; i < this.customHeader.length; i++) {
                this.customHeader[i] = '';
            }
        }
        if (!checked) {
            if (this.elements[0].length !== this.customHeader.length) {
                this.customHeader = new Array(this.elements[0].length);
                for (let i = 0; i < this.customHeader.length; i++) {
                    this.customHeader[i] = '';
                }
            }
            for (let i = 0; i < this.customHeader.length; i++) {
                this.model.header[i] = this.customHeader[i];
            }
        }
        this.resize();
        this.resetNumberArr();
    }

    resetNumberArr() {
        this.model.isNumberArr = [];
        for (let i = 0; i < this.model.header.length; i++) {
            this.model.isNumberArr.push(false);
        }
    }

    getScrollBarWidth() {
        let inner = document.createElement('p');
        inner.style.width = '100%';
        inner.style.height = '200px';

        let outer = document.createElement('div');
        outer.style.position = 'absolute';
        outer.style.top = '0px';
        outer.style.left = '0px';
        outer.style.visibility = 'hidden';
        outer.style.width = '200px';
        outer.style.height = '150px';
        outer.style.overflow = 'hidden';
        outer.appendChild(inner);

        document.body.appendChild(outer);
        let width1 = inner.offsetWidth;
        outer.style.overflow = 'scroll';
        let width2 = inner.offsetWidth;
        if (width1 === width2) {
            width2 = outer.clientWidth;
        }

        document.body.removeChild(outer);

        return (width1 - width2);
    };

    /**Gets called on table property changes. Resets the min-width property of the first rows cells to 0.
     * Causes a reload "effect"
     */
    resetTableSize() {
        let x = document.getElementsByTagName('table');
        if (x.length === 0) {
            return;
        }

        for (let i = 0; i < x.length; i++) {
            if (!x.item(i).classList.contains('resizeTable') || x.item(i).rows.length === 0) {
                continue;
            }
            for (let j = 0; j < x.item(i).rows.item(0).cells.length; j++) {
                x.item(i).rows.item(0).cells.item(j).style.minWidth = '0px';
                x.item(i).rows.item(0).cells.item(j).style.maxWidth = null;
            }
        }
    }

    /**Gets called on table property change with some delay, so the view can reload first.
     * Sets the min-width property of every tables first rows cells to the maximum
     * of every tables first rows cells(Column-wise),
     * if table assigned to class "resizeTable".
     */
    resizeTable() {
        let x = document.getElementsByTagName('table');
        if (x.length === 0) {
            return;
        }
        let maxCol: number[] = new Array(x.item(0).rows.length);

        for (let i = 0; i < x.length; i++) {
            if (!x.item(i).classList.contains('resizeTable') || x.item(i).rows.length === 0) {
                continue;
            }
            for (let j = 0; j < x.item(i).rows.item(0).cells.length; j++) {
                let cell = x.item(i).rows.item(0).cells.item(j);
                if (cell.getAttribute('name') === 'spacer') {
                    cell.style.minWidth = this.cellSpacing + 'px';
                    continue;
                }
                if (!maxCol[j] || maxCol[j] < cell.clientWidth) {
                    maxCol[j] = cell.clientWidth;
                }
            }
        }

        for (let i = 0; i < x.length; i++) {
            if (!x.item(i).classList.contains('resizeTable') || x.item(i).rows.length === 0) {
                continue;
            }
            x.item(i).style.borderCollapse = 'separate';
            for (let j = 0; j < x.item(i).rows.item(0).cells.length; j++) {
                if (x.item(i).rows.item(0).cells.item(j).getAttribute('name') === 'spacer') {
                    continue;
                }
                x.item(i).rows.item(0).cells.item(j).style.minWidth = (maxCol[j]) + 'px';
                x.item(i).rows.item(0).cells.item(j).style.maxWidth = (maxCol[j]) + 'px';
            }
        }
        this.resizeTableFrame();
        // Reset the headerdiv to body divs scroll.
        document.getElementById('headerdiv').scrollLeft = document.getElementById('bodydiv').scrollLeft;
        if (this.formStatus$.getValue() === FormStatus.TypingProperties) {
            document.getElementById('typingdiv').scrollLeft = document.getElementById('bodydiv').scrollLeft;
        }
    }

    /**Gets called on window size changes.
     * It brings the table container back to its initial 80%. This is a bug fix.
     */
    resizeTableFrame() {
        let x = document.getElementsByClassName('resizeTable');
        let width = 0;
        for (let i = 0; i < x.length; i++) {
            width = Math.max(width, x.item(i).clientWidth);
        }
        document.getElementById('table-frame').style.maxWidth = Math.min(window.innerWidth * 0.8 * 0.8, width) + 'px';
        document.getElementById('table-frame').style.minWidth = Math.min(window.innerWidth * 0.8 * 0.8, width) + 'px';
    }

    /**Resets table size and delays then.
     * After delay(so view can reload on resetted table column sizes) resizes table to maximum of every table.
     */
    resize() {
        this.resetTableSize();
        setTimeout(() => this.resizeTable());
    }

    /**Sends the data to the backend.
     *
     */
    submit() {
        this.model.content = this.data.content;
        this.finish.emit(this.model);
    }

    get typedCols(): number[] {
        let arr: number[] = [
            this.model.xCol,
            this.model.yCol
        ];
        if (this.model.intervalType.indexOf('End') >= 0 || this.model.intervalType.indexOf('Duration') >= 0) {
            arr.push(this.model.endCol);
        }
        if (this.model.intervalType.indexOf('Start') >= 0) {
            arr.push(this.model.startCol);
        }
        return arr;
    }
}<|MERGE_RESOLUTION|>--- conflicted
+++ resolved
@@ -6,9 +6,7 @@
     AfterViewInit,
     OnDestroy,
     ChangeDetectionStrategy,
-    EventEmitter,
-    SimpleChanges,
-    OnChanges
+    EventEmitter
 } from '@angular/core';
 import {BehaviorSubject, Subscription, Observable} from 'rxjs/Rx';
 import {MdSlideToggleChange} from '@angular/material';
@@ -274,6 +272,7 @@
             if (!this.model.header || !this.elements) {
                 console.log('to large data');
             }
+            this.resetNumberArr();
         }
 
         this.checkColumns();
@@ -396,78 +395,29 @@
         } else {
             this.model.endCol = this.model.startCol = 0;
         }
-
-        if (this.header.length >= 2 + ((this.model.intervallType.indexOf('Start') >= 0) ? 1 : 0)
-            + ((this.model.intervallType.indexOf('End') >= 0 ||
-            this.model.intervallType.indexOf('Duration') >= 0) ? 1 : 0)) {
-            // check if temporalproperties overlap with spatial properties.
-            let arr = [this.model.xCol, this.model.yCol];
-            if (this.model.intervallType.indexOf('End') >= 0 || this.model.intervallType.indexOf('Duration') >= 0) {
-                arr.push(this.model.endCol);
-            }
-            if (this.model.intervallType.indexOf('Start') >= 0 && arr.indexOf(this.model.startCol) >= 0) {
-                while (arr.indexOf(this.model.startCol) >= 0 && this.model.startCol < this.header.length - 1) {
-                    this.model.startCol++;
-                }
-                if (arr.indexOf(this.model.startCol) >= 0) {
-                    while (arr.indexOf(this.model.startCol) >= 0 && this.model.startCol > 1) {
-                        this.model.startCol--;
-                    }
-                }
-            }
-            arr = [this.model.xCol, this.model.yCol];
-            if (this.model.intervallType.indexOf('Start') >= 0) {
-                arr.push(this.model.startCol);
-            }
-            if ((this.model.intervallType.indexOf('End') >= 0 || this.model.intervallType.indexOf('Duration') >= 0) &&
-                arr.indexOf(this.model.endCol) >= 0) {
-                while (arr.indexOf(this.model.endCol) >= 0 && this.model.endCol < this.header.length - 1) {
-                    this.model.endCol++;
-                }
-                if (arr.indexOf(this.model.endCol) >= 0) {
-                    while (arr.indexOf(this.model.endCol) >= 0 && this.model.endCol > 1) {
-                        this.model.endCol--;
-                    }
-                }
-            }
-        }
     }
 
     /**This method organizes the custom header saving, so the changes wont get discarded on change to load header.
      *
      * @param e Toggle event for change property
      */
-<<<<<<< HEAD
-    changeHeaderMode(e?: MdSlideToggleChange): void {
-        this.update(true);
-        let checked = false;
-        if (e) {
-            checked = e.checked;
-        } else {
-            checked = this.model.isHeaderRow;
-        }
-        if (checked) {
-            this.customHeader = new Array(this.header.length);
-            for (let i = 0; i < this.header.length; i++) {
-                this.customHeader[i] = this.header[i];
-=======
     changeHeaderMode(e: MdSlideToggleChange): void {
         if (e.checked) {
             this.customHeader = new Array(this.model.header.length);
             for (let i = 0; i < this.model.header.length; i++) {
                 this.customHeader[i] = this.model.header[i];
->>>>>>> a679a9d9
-            }
-        }
-        this.model.isHeaderRow = checked;
-
+            }
+        }
+        this.model.isHeaderRow = e.checked;
+        this.update(true);
+        this.resize();
         if (this.customHeader.length === 0) {
             this.customHeader = new Array(this.elements[0].length);
             for (let i = 0; i < this.customHeader.length; i++) {
                 this.customHeader[i] = '';
             }
         }
-        if (!checked) {
+        if (!e.checked) {
             if (this.elements[0].length !== this.customHeader.length) {
                 this.customHeader = new Array(this.elements[0].length);
                 for (let i = 0; i < this.customHeader.length; i++) {
@@ -478,8 +428,6 @@
                 this.model.header[i] = this.customHeader[i];
             }
         }
-        this.resize();
-        this.resetNumberArr();
     }
 
     resetNumberArr() {
@@ -532,7 +480,6 @@
             }
             for (let j = 0; j < x.item(i).rows.item(0).cells.length; j++) {
                 x.item(i).rows.item(0).cells.item(j).style.minWidth = '0px';
-                x.item(i).rows.item(0).cells.item(j).style.maxWidth = null;
             }
         }
     }
