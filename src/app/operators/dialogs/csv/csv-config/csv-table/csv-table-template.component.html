--- conflicted
+++ resolved
@@ -57,20 +57,6 @@
                             'violetHead': csvProperty.temporalProperties.controls['isTime'].value && (csvProperty.isTemporalProperties$ | async) &&
                             (i === (csvProperty.yColumn$ | async)) && (csvProperty.temporalProperties.controls['intervalType'].value === IntervalFormat.StartDur ||
                             csvProperty.temporalProperties.controls['intervalType'].value === IntervalFormat.StartEnd)}">
-<<<<<<< HEAD
-                        <div (click)="csvProperty.setProperty(0, i, $event);" (contextmenu)="csvProperty.setProperty(1, i, $event);">
-                            {{header[i]}}
-                        </div>
-                    </td>
-                    <td *ngIf="i !== header.length-1" name="spacer" [ngStyle]="{'min-width.px': cellSizes[2*i+1]}"></td>
-                </template>
-            </template>
-            <template [ngIf]="!csvProperty.dataProperties.controls['isHeaderRow'].value">
-                <template ngFor let-h [ngForOf]="header" let-i="index">
-                    <td class="custom" style="margin-left:0; margin-right:0;"
-                        [ngStyle]="{'min-width.px': cellSizes[2*i]}"
-                        [ngClass]="{orangeHead: (csvProperty.isSpatialProperties$ | async) && (i === (csvProperty.xColumn$ | async)),
-=======
                             {{header[i]}}
                         </td>
                         <td *ngIf="i !== header.length-1" name="spacer" [ngStyle]="{'min-width.px': cellSizes[2*i+1]}"></td>
@@ -81,7 +67,6 @@
                         <td class="custom" style="margin-left:0; margin-right:0;"
                             [ngStyle]="{'min-width.px': cellSizes[2*i]}"
                             [ngClass]="{orangeHead: (csvProperty.isSpatialProperties$ | async) && (i === (csvProperty.xColumn$ | async)),
->>>>>>> 6c706615
                             blueHead: (csvProperty.isSpatialProperties$ | async) && (i === (csvProperty.yColumn$ | async)),
                             greenHead: csvProperty.temporalProperties.controls['isTime'].value && (csvProperty.isTemporalProperties$ |async) && (i === (csvProperty.xColumn$ | async)),
                             violetHead: csvProperty.temporalProperties.controls['isTime'].value && (csvProperty.isTemporalProperties$ | async) && (i === (csvProperty.yColumn$ | async)) &&
@@ -109,17 +94,6 @@
                         green: csvProperty.temporalProperties.controls['isTime'].value && (csvProperty.isTemporalProperties$ |async) && (k === (csvProperty.xColumn$ | async)),
                         violet: csvProperty.temporalProperties.controls['isTime'].value && (csvProperty.isTemporalProperties$ | async) && (k === (csvProperty.yColumn$ | async)) &&
                         (csvProperty.temporalProperties.controls['intervalType'].value === IntervalFormat.StartDur || csvProperty.temporalProperties.controls['intervalType'].value === IntervalFormat.StartEnd)}">
-<<<<<<< HEAD
-                    <div (click)="csvProperty.setProperty(0, k, $event);" (contextmenu)="csvProperty.setProperty(1, k, $event);">
-                        {{e}}
-                    </div>
-                </td>
-                <td *ngIf="k !== header.length-1" name="spacer" [ngStyle]="{'min-width.px': cellSizes[k*2+1]}"></td>
-            </template>
-        </tr>
-    </table>
-</div>
-=======
                             {{e}}
                         </td>
                         <td *ngIf="k !== header.length-1" name="spacer" [ngStyle]="{'min-width.px': cellSizes[k*2+1]}"></td>
@@ -127,5 +101,4 @@
                 </tr>
         </table>
     </div>
->>>>>>> 6c706615
 </div>