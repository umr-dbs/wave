import {OperatorType, OperatorTypeDict} from '../operator-type.model';

import {NumericAttributeFilterType, NumericAttributeFilterTypeDict} from './numeric-attribute-filter-type.model';
import {RasterValueExtractionType, RasterValueExtractionTypeDict} from './raster-value-extraction-type.model';
import {ExpressionType, ExpressionTypeDict} from './expression-type.model';
import {ProjectionType, ProjectionTypeDict} from './projection-type.model';
import {GFBioSourceType, GFBioSourceTypeDict} from './gfbio-source-type.model';
import {RasterSourceType, RasterSourceTypeDict} from './raster-source-type.model';
import {HistogramType, HistogramTypeDict} from './histogram-type.model';
import {RScriptType, RScriptTypeDict} from './r-script-type.model';
import {PointInPolygonFilterType, PointInPolygonFilterTypeDict} from './point-in-polygon-filter-type.model';
import {WKTSourceType, WKTSourceTypeDict} from './wkt-source-type.model';
import {ABCDSourceType, ABCDSourceTypeDict} from './abcd-source-type.model';
import {
    MsgCo2CorrectionType,
    MsgPansharpenType,
    MsgPansharpenTypeDict,
    MsgRadianceType,
    MsgReflectanceType,
    MsgReflectanceTypeDict,
    MsgSofosGccThermalThresholdType,
    MsgSolarangleType,
    MsgSolarangleTypeDict,
    MsgTemperatureType,
} from './msg-types.model';
import {CsvSourceType, CsvSourceTypeDict} from './csv-source-type.model';
import {PangaeaSourceType, PangaeaSourceTypeDict} from './pangaea-source-type.model';
import {ClassificationType, ClassificationTypeDict} from './classification-type.model';
import {
    FeatureCollectionDBSourceType,
    FeatureCollectionDBSourceTypeDict
} from './feature-collection-db-source-type.model';
import {TextualAttributeFilterType, TextualAttributeFilterTypeDict} from './textual-attribute-filter-type.model';
import {GdalSourceType, GdalSourceTypeDict} from './gdal-source-type.model';
import {ScatterPlotType, ScatterPlotTypeDict} from './scatterplot-type.model';
import {BoxPlotType, BoxPlotTypeDict} from './boxplot-type.model';
import {PieChartType, PieChartTypeDict} from './piechart-type.model';
import {RasterizePolygonType, RasterizePolygonTypeDict} from './rasterize-polygon-type.model';
import {SensorSourceType, SensorSourceTypeDict} from './sensor-source-type.model';
import {HeatmapType, HeatmapTypeDict} from './heatmap-type.model';
import {TerminologyLookupType, TerminologyLookupTypeDict} from './terminology-lookup-type';
import {OgrSourceType, OgrSourceTypeDict} from './ogr-source-type.model';
<<<<<<< HEAD
import {TimePlotType, TimePlotTypeDict} from './timeplot-type.model';
=======
import {StatisticsType, StatisticsTypeDict} from './statistics-type.model';
>>>>>>> ee85fd18

/**
 * A simple factory for de-serializing operator types.
 */
export abstract class OperatorTypeFactory {
    /**
     * Create operator type from serialized data.
     */
    static fromDict(dict: OperatorTypeDict): OperatorType {
        switch (dict.operatorType) {
            case NumericAttributeFilterType.TYPE:
                return NumericAttributeFilterType.fromDict(dict as NumericAttributeFilterTypeDict);
            case TextualAttributeFilterType.TYPE:
                return TextualAttributeFilterType.fromDict(dict as TextualAttributeFilterTypeDict);
            case RasterValueExtractionType.TYPE:
                return RasterValueExtractionType.fromDict(dict as RasterValueExtractionTypeDict);
            case ExpressionType.TYPE:
                return ExpressionType.fromDict(dict as ExpressionTypeDict);
            case ProjectionType.TYPE:
                return ProjectionType.fromDict(dict as ProjectionTypeDict);
            case GFBioSourceType.TYPE:
                return GFBioSourceType.fromDict(dict as GFBioSourceTypeDict);
            case RasterSourceType.TYPE:
                return RasterSourceType.fromDict(dict as RasterSourceTypeDict);
            case GdalSourceType.TYPE:
                return GdalSourceType.fromDict(dict as GdalSourceTypeDict);
            case OgrSourceType.TYPE:
                return OgrSourceType.fromDict(dict as OgrSourceTypeDict);
            case HistogramType.TYPE:
                return HistogramType.fromDict(dict as HistogramTypeDict);
            case RScriptType.TYPE:
                return RScriptType.fromDict(dict as RScriptTypeDict);
            case PointInPolygonFilterType.TYPE:
                return PointInPolygonFilterType.fromDict(dict as PointInPolygonFilterTypeDict);
            case WKTSourceType.TYPE:
                return WKTSourceType.fromDict(dict as WKTSourceTypeDict);
            case MsgRadianceType.TYPE:
                return MsgRadianceType.fromDict(dict);
            case MsgReflectanceType.TYPE:
                return MsgReflectanceType.fromDict(dict as MsgReflectanceTypeDict);
            case MsgSolarangleType.TYPE:
                return MsgSolarangleType.fromDict(dict as MsgSolarangleTypeDict);
            case MsgTemperatureType.TYPE:
                return MsgTemperatureType.fromDict(dict);
            case MsgPansharpenType.TYPE:
                return MsgPansharpenType.fromDict(dict as MsgPansharpenTypeDict);
            case MsgCo2CorrectionType.TYPE:
                return MsgCo2CorrectionType.fromDict(dict);
            case MsgSofosGccThermalThresholdType.TYPE:
                return MsgSofosGccThermalThresholdType.fromDict(dict);
            case ABCDSourceType.TYPE:
                return ABCDSourceType.fromDict(dict as ABCDSourceTypeDict);
            case CsvSourceType.TYPE:
                return CsvSourceType.fromDict(dict as CsvSourceTypeDict);
            case ClassificationType.TYPE:
                return ClassificationType.fromDict(dict as ClassificationTypeDict);
            case PangaeaSourceType.TYPE:
                return PangaeaSourceType.fromDict(dict as PangaeaSourceTypeDict);
            case FeatureCollectionDBSourceType.TYPE:
                return FeatureCollectionDBSourceType.fromDict(dict as FeatureCollectionDBSourceTypeDict);
            case ScatterPlotType.TYPE:
                return ScatterPlotType.fromDict(dict as ScatterPlotTypeDict);
            case BoxPlotType.TYPE:
                return BoxPlotType.fromDict(dict as BoxPlotTypeDict);
            case PieChartType.TYPE:
                return PieChartType.fromDict(dict as PieChartTypeDict);
            case RasterizePolygonType.TYPE:
                return RasterizePolygonType.fromDict(dict as RasterizePolygonTypeDict);
            case HeatmapType.TYPE:
                return HeatmapType.fromDict(dict as HeatmapTypeDict);
            case SensorSourceType.TYPE:
                return SensorSourceType.fromDict(dict as SensorSourceTypeDict);
            case TerminologyLookupType.TYPE:
                return TerminologyLookupType.fromDict(dict as TerminologyLookupTypeDict);
<<<<<<< HEAD
            case TimePlotType.TYPE:
                return TimePlotType.fromDict(dict as TimePlotTypeDict);
=======
            case StatisticsType.TYPE:
                return StatisticsType.fromDict(dict as StatisticsTypeDict);
>>>>>>> ee85fd18
            default:
                throw Error('There is not factory method defined for this operator.');
        }
    }
}<|MERGE_RESOLUTION|>--- conflicted
+++ resolved
@@ -40,11 +40,8 @@
 import {HeatmapType, HeatmapTypeDict} from './heatmap-type.model';
 import {TerminologyLookupType, TerminologyLookupTypeDict} from './terminology-lookup-type';
 import {OgrSourceType, OgrSourceTypeDict} from './ogr-source-type.model';
-<<<<<<< HEAD
 import {TimePlotType, TimePlotTypeDict} from './timeplot-type.model';
-=======
 import {StatisticsType, StatisticsTypeDict} from './statistics-type.model';
->>>>>>> ee85fd18
 
 /**
  * A simple factory for de-serializing operator types.
@@ -119,13 +116,10 @@
                 return SensorSourceType.fromDict(dict as SensorSourceTypeDict);
             case TerminologyLookupType.TYPE:
                 return TerminologyLookupType.fromDict(dict as TerminologyLookupTypeDict);
-<<<<<<< HEAD
+            case StatisticsType.TYPE:
+                return StatisticsType.fromDict(dict as StatisticsTypeDict);
             case TimePlotType.TYPE:
                 return TimePlotType.fromDict(dict as TimePlotTypeDict);
-=======
-            case StatisticsType.TYPE:
-                return StatisticsType.fromDict(dict as StatisticsTypeDict);
->>>>>>> ee85fd18
             default:
                 throw Error('There is not factory method defined for this operator.');
         }
