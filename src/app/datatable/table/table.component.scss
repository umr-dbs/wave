@import '../../../wave-app-theme';

:host {
    font-size: 0.87rem;
}

.scrollContent{
    overflow: auto;
    width: 100%;
    position: relative;
    overflow-anchor: none;
}

<<<<<<< HEAD
table {
    width: 100%;
    padding: 0;
    margin: 0;
    border-spacing: 0;

    .tableFixed {
        position: relative;
        background: fade-out(#ffffff, 0.1);
    }
    .tableFixedVertical{
        z-index: 10;
    }

    thead{
        .tableFixedHorizontal{
            z-index: 11;
        }

        .tableFixedHorizontal.tableFixedVertical{
            z-index: 12;
        }

        .tableCell{
            overflow: hidden;
            word-break: break-all;
            hyphens: auto;
        }
    }

    tbody{
        td:not(.tableFixed) .tableCell, td:not(.tableFixed) .tableCell span{
            overflow: hidden;
            text-overflow: ellipsis;
        }
    }

    td, th{
        border: 1px solid #ccc;
        border-spacing: 0;
        padding: 2px 5px;
        text-align: left;
        vertical-align: middle;
    }

    .tableCell {
        height: 36px;
        max-width: 400px;

        span{
            height: 36px;
            display: block;
        }
    }

    .rowSelected {
=======
.mat-table {
    float: left;
}

.tableFixed {
    position: relative;
    background: fade-out(#ffffff, 0.1);
}

.mat-header-row, .mat-row {
    min-height: 40px;
    padding-left: 0;
}
.mat-header-row.tableFixedHorizontal{
    z-index: 11;
}

.mat-header-cell, .mat-cell{
    height: 36px;

    &:not(.tableFixedVertical) {
        overflow: hidden;
        word-wrap: break-word;
        hyphens: auto;
        text-overflow: ellipsis;
        padding: 2px 5px;
    }

    &.tableFixedVertical{
        padding: 2px 14px;
        display: flex;
        align-items: center;
    }
}

.mat-header-cell.tableFixedVertical{
    z-index: 12;
}
.mat-cell.tableFixedVertical{
    z-index: 10;
    min-width: 20px;
    max-width: 20px;
}

.mat-cell span{
    height: 36px;
    display: block;
    overflow: hidden;
    text-overflow: ellipsis;

    /*Multi-Line-Clamping*/
    /*&:after {
        content: "";
        text-align: right;
        position: absolute;
        bottom: 0;
        right: 0;
        width: 100px;
        height: 1.2em;
        background: linear-gradient(to right, rgba(255, 255, 255, 0), rgba(255, 255, 255, 1) 80%);
    }*/
}

.rowSelected {
    background: fade-out(mat-color($wave-app-accent), 0.6);

    .tableFixed::before {
        content: " ";
        position: absolute;
        top: 0;
        left: 0;
        width: 100%;
        height: 100%;
>>>>>>> e462f279
        background: fade-out(mat-color($wave-app-accent), 0.6);
    }
}

.offsetterTop, .offsetterBottom {
    padding: 0;
    border: 0;
    min-height: 0;
    height: 0;

    .mat-cell{
        height: 0;
        padding: 0;
    }

    .offsetterTop, .offsetterBottom{
        td {
            padding: 0;
            border: 0;
        }
    }
}


.no-layer {
    display: table;
    width: 100%;
    height: 100%;
    text-align: center;
    color: mat-color(map-get($wave-app-theme, foreground), secondary-text);

    span {
        display: table-cell;
        vertical-align: middle;
    }
}

.spinnerContainer{
    position: absolute;
    width: 100%;
    height: 100%;
    top:0;
    left:0;
    background: fade-out(#ffffff, 0.3);
    z-index: 10;

    .spinner{
        position: absolute;
        top: calc(50% - 50px);
        left: calc(50% - 50px);
    }
}<|MERGE_RESOLUTION|>--- conflicted
+++ resolved
@@ -11,64 +11,6 @@
     overflow-anchor: none;
 }
 
-<<<<<<< HEAD
-table {
-    width: 100%;
-    padding: 0;
-    margin: 0;
-    border-spacing: 0;
-
-    .tableFixed {
-        position: relative;
-        background: fade-out(#ffffff, 0.1);
-    }
-    .tableFixedVertical{
-        z-index: 10;
-    }
-
-    thead{
-        .tableFixedHorizontal{
-            z-index: 11;
-        }
-
-        .tableFixedHorizontal.tableFixedVertical{
-            z-index: 12;
-        }
-
-        .tableCell{
-            overflow: hidden;
-            word-break: break-all;
-            hyphens: auto;
-        }
-    }
-
-    tbody{
-        td:not(.tableFixed) .tableCell, td:not(.tableFixed) .tableCell span{
-            overflow: hidden;
-            text-overflow: ellipsis;
-        }
-    }
-
-    td, th{
-        border: 1px solid #ccc;
-        border-spacing: 0;
-        padding: 2px 5px;
-        text-align: left;
-        vertical-align: middle;
-    }
-
-    .tableCell {
-        height: 36px;
-        max-width: 400px;
-
-        span{
-            height: 36px;
-            display: block;
-        }
-    }
-
-    .rowSelected {
-=======
 .mat-table {
     float: left;
 }
@@ -142,7 +84,6 @@
         left: 0;
         width: 100%;
         height: 100%;
->>>>>>> e462f279
         background: fade-out(mat-color($wave-app-accent), 0.6);
     }
 }
@@ -156,13 +97,6 @@
     .mat-cell{
         height: 0;
         padding: 0;
-    }
-
-    .offsetterTop, .offsetterBottom{
-        td {
-            padding: 0;
-            border: 0;
-        }
     }
 }
 
