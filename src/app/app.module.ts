--- conflicted
+++ resolved
@@ -129,8 +129,6 @@
 import {MdIconRegistry} from '@angular/material';
 import {SourceDatasetComponent} from './operators/dialogs/raster-repository/source-dataset.component';
 import {FeedbackComponent} from './help/feedback/feedback.component';
-import {OlDrawFeaturesComponent} from './operators/dialogs/draw-features/ol-draw-features.component';
-import {GeobonPolygonSelectionComponent} from './operators/dialogs/geobon-polygon-selection/geobon-polygon-selection.component';
 import {BoxPlotComponent} from './operators/dialogs/box-plot-operator/box-plot-operator.component';
 import {RasterPolygonClipOperatorComponent} from './operators/dialogs/raster-polygon-clip/raster-polygon-clip.component';
 
@@ -245,12 +243,10 @@
         NumericPipe,
         SourceDatasetComponent,
         FeedbackComponent,
-<<<<<<< HEAD
+        RasterPolygonClipOperatorComponent,
+        FeedbackComponent,
         OlDrawFeaturesComponent,
         GeobonPolygonSelectionComponent
-=======
-        RasterPolygonClipOperatorComponent,
->>>>>>> a521e69e
     ],
     imports: [
         BrowserModule,
@@ -305,12 +301,9 @@
         MediaviewImageDialogComponent,
         MediaviewAudioComponent,
         MediaviewVideoComponent,
-<<<<<<< HEAD
+        RasterPolygonClipOperatorComponent,
         OlDrawFeaturesComponent,
         GeobonPolygonSelectionComponent,
-=======
-        RasterPolygonClipOperatorComponent,
->>>>>>> a521e69e
     ],
     providers: [
         DragulaService,
