@import "../../../wave-app-theme";

.container {
    width: 200px;
    background-color: white;
}

md-toolbar /deep/ md-toolbar-row:first-child {
    display: none !important;
}

<<<<<<< HEAD
md-list-item {
    background-color: white;
}

md-list-item /deep/ .mat-list-item {
}

md-list-item /deep/ .mat-list-item-content{
    height: unset !important;
    min-height: 48px;
    //padding: 2px 2px !important;
}

md-list-item /deep/ .mat-list-item-text {
    text-overflow: ellipsis;
    white-space: nowrap;
    overflow: hidden;
}

.list-element-inner-container{
    width: 100%;
}

mat-progress-bar {
    width: 100% !important;
    height: 1px !important;
    margin: 0 !important;
    padding: 0 !important;
}

md-progress-bar {
    height: 2px;
}

button.error-button {
    position: absolute;
    left: calc(50% - 40px/2);
}

.active-layer {
    background: whitesmoke;//${Config.COLORS.DEFAULT};
=======
.container {
    //width: 200px;
>>>>>>> eaca04a7
}<|MERGE_RESOLUTION|>--- conflicted
+++ resolved
@@ -9,18 +9,20 @@
     display: none !important;
 }
 
-<<<<<<< HEAD
-md-list-item {
-    background-color: white;
+.container {
+    //width: 200px;
 }
 
 md-list-item /deep/ .mat-list-item {
 }
 
-md-list-item /deep/ .mat-list-item-content{
+md-list-item /deep/ .mat-list-item-content {
+    padding: 0 1rem !important;
+}
+
+.list-item-extended /deep/ .mat-list-item-content {
     height: unset !important;
     min-height: 48px;
-    //padding: 2px 2px !important;
 }
 
 md-list-item /deep/ .mat-list-item-text {
@@ -51,8 +53,4 @@
 
 .active-layer {
     background: whitesmoke;//${Config.COLORS.DEFAULT};
-=======
-.container {
-    //width: 200px;
->>>>>>> eaca04a7
 }