import {Injectable} from '@angular/core';
import {Http, Response} from '@angular/http';
import {Observable} from 'rxjs/Rx';

import {WFSOutputFormat} from './output-formats/wfs-output-format.model';
import {WCSOutputFormat} from './output-formats/wcs-output-format.model';
import {MappingRequestParameters} from './request-parameters.model';
import {UserService} from '../users/user.service';
import {ViewportSize} from '../map/map.service';
import {NotificationService} from '../notification.service';

import {Operator} from '../operators/operator.model';
import {Projection} from '../operators/projection.model';
import {ResultTypes} from '../operators/result-type.model';
import {MappingColorizer} from '../layers/symbology/symbology.model';

import {PlotData} from '../plots/plot.model';
import {Provenance} from '../provenance/provenance.model';
import {Time, TimePoint} from '../time/time.model';
import {Config} from '../config.service';

import * as ol from 'openlayers';
<<<<<<< HEAD
import {TemporalAggregationType} from '../operators/types/temporal-aggregation-type';
=======
import {
    Basket,
    BasketResult,
    BasketsOverview,
    IBasketAbcdResult,
    IBasketGroupedAbcdResult
} from '../operators/dialogs/baskets/gfbio-basket.model';
import * as moment from 'moment';
import {BasketResultGroupByDatasetPipe} from '../operators/dialogs/baskets/gfbio-basket.pipe';
>>>>>>> a0917346

/**
 * A service that encapsulates MAPPING queries.
 */
@Injectable()
export class MappingQueryService {

    /**
     * Inject the Http-Provider for asynchronous requests.
     */
    constructor(private config: Config,
                private http: Http,
                private userService: UserService,
                private notificationService: NotificationService) {
    }

    /**
     * Get a MAPPING url for the plot operator and time.
     * @param config
     * @returns the query url
     */
    getPlotQueryUrl(config: { operator: Operator, time: Time }): string {
        const parameters = new MappingRequestParameters({
            service: 'plot',
            request: '',
            sessionToken: this.userService.getSession().sessionToken,
            parameters: {
                query: encodeURIComponent(config.operator.toQueryJSON()),
                time: config.time.asRequestString(),
                crs: config.operator.projection.getCode(),
            },
        });

        if (config.operator.getSources(ResultTypes.RASTER).size > 0) {
            // TODO: magic numbers
            parameters.setParameter('height', 1024);
            parameters.setParameter('width', 1024);
        }

        return this.config.MAPPING_URL + '?' + parameters.toMessageBody();
    }

    /**
     * Retrieve the plot data by querying MAPPING.
     * @param config
     * @returns a Promise of PlotData
     */
    getPlotData(config: { operator: Operator, time: Time }): Observable<PlotData> {
        return this.http.get(this.getPlotQueryUrl(config))
            .map(response => response.json());
    }

    /**
     * Get a MAPPING parameters for the WFS request.
     * @param config.operator the operator graph
     * @param config.time the point in time
     * @param config.projection the desired projection
     * @param config.outputFormat the output format
     * @param config.viewportSize the viewport size
     * @param config.clustered if the result should be clustered
     * @returns the query parameters
     */
    getWFSQueryParameters(config: {
        operator: Operator,
        time: Time,
        projection: Projection,
        outputFormat: WFSOutputFormat,
        viewportSize?: ViewportSize,
        clustered?: boolean
    }): MappingRequestParameters {
        const projectedOperator = config.operator.getProjectedOperator(config.projection);

        const parameters = new MappingRequestParameters({
            service: 'WFS',
            request: 'GetFeature',
            sessionToken: this.userService.getSession().sessionToken,
            parameters: {
                version: this.config.WFS.VERSION,
                typeNames: encodeURIComponent(projectedOperator.resultType.getCode()
                    + ':'
                    + projectedOperator.toQueryJSON()),
                srsname: config.projection.getCode(),
                time: config.time.asRequestString(),
                outputFormat: config.outputFormat.getFormat(),
            },
        });
        if (config.clustered) {
            parameters.setParameter('clustered', config.clustered);
        } else {
            parameters.setParameter('clustered', false);
        }

        if (config.viewportSize) {

            const extent = (config.viewportSize as ViewportSize).extent;
            const resolution = (config.viewportSize as ViewportSize).resolution;

            if (config.projection.getCode() === 'EPSG:4326') {
                parameters.setParameter('bbox', extent[1] + ',' + extent[0] + ',' + extent[3] + ',' + extent[2]);
            } else {
                parameters.setParameter('bbox', extent.join(','));
            }
            parameters.setParameter('resolution', resolution);
            // parameters.setParameter('height', Math.max(1, resolution));
            // parameters.setParameter('width', Math.max(1, resolution));
        }

        return parameters;
    }

    /**
     * Get a MAPPING url for the WFS request.
     * @param config.operator the operator graph
     * @param config.time the point in time
     * @param config.projection the desired projection
     * @param config.outputFormat the output format
     * @param config.viewportSize the viewport size
     * @param config.clustered if the result should be clustered
     * @returns the query url
     */
    getWFSQueryUrl(config: {
        operator: Operator,
        time: Time,
        projection: Projection,
        outputFormat: WFSOutputFormat,
        viewportSize?: ViewportSize,
        clustered?: boolean
    }): string {
        return this.config.MAPPING_URL + '?' + this.getWFSQueryParameters(config).toMessageBody();
    }

    /**
     * Retrieve the WFS data by querying MAPPING.
     * @param config.operator the operator graph
     * @param config.time the point in time
     * @param config.projection the desired projection
     * @param config.outputFormat the output format
     * @param config.viewportSize the viewport size
     * @param config.clustered if the result should be clustered
     * @returns a Promise of features
     */
    getWFSData(config: {
        operator: Operator,
        time: Time,
        projection: Projection,
        outputFormat: WFSOutputFormat,
        viewportSize: ViewportSize,
        clustered: boolean
    }): Observable<string> {
        const requestParameters = this.getWFSQueryParameters(config);
        return this.http.post(
            this.config.MAPPING_URL,
            requestParameters.toMessageBody(false),
            {headers: requestParameters.getHeaders()}
        ).map(response => response.text());
    }

    /**
     * Get MAPPING query parameters for the WMS request.
     * @returns the query parameters
     * @param config
     */
    getWMSQueryParameters(config: {
        operator: Operator,
        time: Time,
        projection: Projection,
    }): MappingRequestParameters {
        const projectedOperator = config.operator.getProjectedOperator(config.projection);

        return new MappingRequestParameters({
            service: 'WMS',
            request: 'GetMap',
            sessionToken: this.userService.getSession().sessionToken,
            parameters: {
                version: this.config.WMS.VERSION,
                format: this.config.WMS.FORMAT,
                EXCEPTIONS: this.config.DEBUG_MODE.MAPPING ? 'INIMAGE' : 'BLANK',
                transparent: true,
                layers: projectedOperator.toQueryJSON(),
                debug: (this.config.DEBUG_MODE.MAPPING ? 1 : 0),
                // time: config.time.asRequestString(),
            },
        });
    }

    /**
     * Get a MAPPING url for the WMS request.
     * @returns the query url
     * @param config
     */
    getWMSQueryUrl(config: {
        operator: Operator,
        time: Time,
        projection: Projection
    }): string {
        if (config.time.getEnd().isAfter(config.time.getStart())) {
            const duration = config.time.getEnd().diff(config.time.getStart()) / 1000;
            console.log('Duration: ' + config.time.getStart() + ' to ' + config.time.getEnd() + ': ' + duration);

            const aggregationOperator2 = new Operator({
                operatorType: new TemporalAggregationType({
                    duration: duration,
                    aggregation: 'min',
                }),
                resultType: config.operator.resultType,
                projection: config.operator.projection,
                attributes: config.operator.attributes,
                dataTypes: config.operator.dataTypes,
                units: config.operator.units,
                rasterSources: config.operator.resultType === ResultTypes.RASTER ? [config.operator] : [],
                pointSources: config.operator.resultType === ResultTypes.POINTS ? [config.operator] : [],
                lineSources: config.operator.resultType === ResultTypes.LINES ? [config.operator] : [],
                polygonSources: config.operator.resultType === ResultTypes.POLYGONS ? [config.operator] : [],
            });

            /*const aggregationOperator = new Operator({
                operatorType: new TemporalAggregationType({
                    duration: duration,
                    aggregation: 'min',
                }),
                resultType: config.operator.resultType,
                projection: config.operator.projection,
                attributes: [],
                dataTypes: config.operator.dataTypes,
                units: config.operator.units,
                rasterSources: config.operator.getSources(ResultTypes.RASTER),
                pointSources: config.operator.getSources(ResultTypes.POINTS),
                lineSources: config.operator.getSources(ResultTypes.LINES),
                polygonSources: config.operator.getSources(ResultTypes.POLYGONS),
            });

            const originalOperator = new Operator({
                operatorType: config.operator.operatorType,
                resultType: config.operator.resultType,
                projection: config.operator.projection,
                attributes: config.operator.attributes,
                dataTypes: config.operator.dataTypes,
                units: config.operator.units,
                rasterSources: config.operator.resultType === ResultTypes.RASTER ? [aggregationOperator] : [],
                pointSources: config.operator.resultType === ResultTypes.POINTS ? [aggregationOperator] : [],
                lineSources: config.operator.resultType === ResultTypes.LINES ? [aggregationOperator] : [],
                polygonSources: config.operator.resultType === ResultTypes.POLYGONS ? [aggregationOperator] : [],
            });*/

            const newConfig = {
                operator: aggregationOperator2,
                time: new TimePoint(config.time.getStart()),
                projection: config.projection
            };

            console.log(newConfig.operator);

            const parameters = this.getWMSQueryParameters(newConfig);
            console.log('Time Interval: ' + this.config.MAPPING_URL + '?' + parameters.toMessageBody());

            return this.config.MAPPING_URL + '?' + parameters.toMessageBody();
        } else {
            const parameters = this.getWMSQueryParameters(config);
            console.log('No Time Interval: ' + this.config.MAPPING_URL + '?' + parameters.toMessageBody());

            return this.config.MAPPING_URL + '?' + parameters.toMessageBody();
        }
    }

    getWCSQueryUrl(config: {
        operator: Operator,
        time: Time,
        projection: Projection,
        outputFormat: WCSOutputFormat,
        size: {
            x: number,
            y: number,
        },
    }): string {
        const projectedOperator = config.operator.getProjectedOperator(config.projection);

        const extent = config.projection.getExtent();

        const parameters = new MappingRequestParameters({
            service: this.config.WCS.SERVICE,
            request: 'getcoverage',
            sessionToken: this.userService.getSession().sessionToken,
            parameters: {
                version: this.config.WCS.VERSION,
                format: config.outputFormat.getFormat(),
                coverageid: encodeURIComponent(projectedOperator.toQueryJSON()),
                subset_x: `(${extent[0]},${extent[2]})`,
                subset_y: `(${extent[1]},${extent[3]})`,
                outputcrs: config.projection.getCrsURI(),
                size_x: config.size.x,
                size_y: config.size.y,
                debug: (this.config.DEBUG_MODE.MAPPING ? 1 : 0),
                time: config.time.asRequestString(),
            },
        });

        return this.config.MAPPING_URL + '?' + parameters.toMessageBody();
    }

    getColorizer(operator: Operator,
                 time: Time,
                 projection: Projection): Observable<MappingColorizer> {


        // TODO
        let timeStart = this.stripEndingTime(time);

        const request = new MappingRequestParameters({
            service: 'WMS',
            request: 'GetColorizer',
            sessionToken: this.userService.getSession().sessionToken,
            parameters: {
                version: this.config.WMS.VERSION,
                layers: operator.getProjectedOperator(projection).toQueryJSON(),
                debug: (this.config.DEBUG_MODE.MAPPING ? 1 : 0),
                time: timeStart.asRequestString(),
                crs: projection.getCode(),
            },
        });
        // console.log('colorizerRequest', colorizerRequest);
        return this.http.get(this.config.MAPPING_URL + '?' + request.toMessageBody())
            .map((res: Response) => res.json() as MappingColorizer)
            .catch((error, {}) => {
                this.notificationService.error(`Could not load colorizer: »${error}«`);
                return Observable.of({interpolation: 'unknown', breakpoints: []});
            }).map(c => {

                if (c['result'] && c['result'] === 'No raster for the given time available.') {
                    this.notificationService.info('No raster for the given time available.');
                }

                if (c.breakpoints.length > 1 && c.breakpoints[0][0] < c.breakpoints[c.breakpoints.length - 1][0]) {
                    c.breakpoints = c.breakpoints.reverse();
                }
                return c;
            })
    }

    getProvenance(config: {
        operator: Operator,
        time: Time,
        projection: Projection,
        extent: ol.Extent,
    }): Promise<Array<Provenance>> {

        // TODO
        let timeStart = this.stripEndingTime(config.time);

        const request = new MappingRequestParameters({
            service: 'provenance',
            request: '',
            sessionToken: this.userService.getSession().sessionToken,
            parameters: {
                query: encodeURIComponent(config.operator.getProjectedOperator(config.projection).toQueryJSON()),
                crs: config.projection.getCode(),
                time: timeStart.asRequestString(),
                bbox: config.projection.getCode() === 'EPSG:4326' ?
                    config.projection.getExtent()[1]
                    + ',' + config.projection.getExtent()[0] + ','
                    + config.projection.getExtent()[3] + ','
                    + config.projection.getExtent()[2]
                    : config.projection.getExtent().join(','),
                type: config.operator.resultType.getCode(),
            },
        });

        if (config.operator.resultType === ResultTypes.RASTER) {
            // TODO: magic numbers
            request.setParameter('height', 1024);
            request.setParameter('width', 1024);
        }

        // return this.http.get(
        //     this.config.MAPPING_URL + '?' + request.toMessageBody()
        // ).map(
        //     (res: Response) => res.json()
        // ).map(
        //     json => json as [Provenance]
        // ).toPromise();

        return this.http.post(
            this.config.MAPPING_URL,
            request.toMessageBody(false),
            {headers: request.getHeaders()}
        ).map((res: Response) => res.json())
            .map(json => json as [Provenance])
            .toPromise();
    }

    private stripEndingTime(time: Time) {
        let timeStart;
        if (time.getEnd().isAfter(time.getStart())) {
            timeStart = new TimePoint(time.getStart());
        } else {
            timeStart = time;
        }
        return timeStart;
    }

    getGBIFAutoCompleteResults(scientificName: string): Promise<Array<string>> {
        const parameters = new MappingRequestParameters({
            service: 'gfbio',
            request: 'searchSpecies',
            sessionToken: this.userService.getSession().sessionToken,
            parameters: {
                term: scientificName,
            },
        });

        const queryUrl = this.config.MAPPING_URL + '?' + parameters.toMessageBody();

        // TODO: react on failures of this weired protocol
        return this.http.get(queryUrl).toPromise().then(
            response => response.json()['speciesNames']
        );
    }

    getGBIFDataSourceCounts(scientificName: string): Promise<Array<{ name: string, count: number }>> {
        const parameters = new MappingRequestParameters({
            service: 'gfbio',
            request: 'queryDataSources',
            sessionToken: this.userService.getSession().sessionToken,
            parameters: {
                term: scientificName,
            },
        });

        const queryUrl = this.config.MAPPING_URL + '?' + parameters.toMessageBody();

        // TODO: react on failures of this weired protocol
        return this.http.get(queryUrl).toPromise().then(
            response => response.json()['dataSources']
        );
    }

    getGFBioBaskets(config: {
        offset: number,
        limit: number,
    }): Observable<BasketsOverview> {
        const parameters = new MappingRequestParameters({
            service: 'gfbio',
            request: 'baskets',
            sessionToken: this.userService.getSession().sessionToken,
            parameters: {
                offset: config.offset,
                limit: config.limit,
            },
        });

        const queryUrl = this.config.MAPPING_URL + '?' + parameters.toMessageBody();

        interface BasketsOverviewRaw {
            baskets: Array<{
                basketId: number,
                query: string,
                timestamp: string,
            }>,
            totalNumberOfBaskets: number,
        }

        return this.http
            .get(queryUrl)
            .map(jsonResponse => jsonResponse.json())
            .map((basketsOverview: BasketsOverviewRaw) => {
                return {
                    baskets: basketsOverview.baskets.map(basket => {
                        return {
                            basketId: basket.basketId,
                            query: basket.query,
                            timestamp: moment(basket.timestamp, 'YYYY-MM-DD HH:mm:ss.S'),
                        };
                    }),
                    totalNumberOfBaskets: basketsOverview.totalNumberOfBaskets,
                };
            });
    }

    getGFBioBasket(id: number): Observable<Basket> {
        const parameters = new MappingRequestParameters({
            service: 'gfbio',
            request: 'basket',
            sessionToken: this.userService.getSession().sessionToken,
            parameters: {
                id: id,
            },
        });

        const queryUrl = this.config.MAPPING_URL + '?' + parameters.toMessageBody();

        return this.http
            .get(queryUrl)
            .map(jsonResponse => jsonResponse.json())
            .map((basket: Basket) => {
                const regex = /(.*),\s*a\s*(.*)?record\s*of\s*the\s*"(.*)"\s*dataset\s*\[ID:\s*(.*)\]\s*/;

                const basketResults: Array<BasketResult> = [];
                basket.results.forEach(result => {
                    let entry = basketResults.find((b) => b.dataLink === result.dataLink);

                    if (result.type === 'abcd') {
                        const abcd = result as IBasketAbcdResult;

                        const unit_type_title_id = regex.exec(abcd.title);
                        const title = (unit_type_title_id && unit_type_title_id[3]) ? unit_type_title_id[3] : abcd.title;
                        const unit = (unit_type_title_id && unit_type_title_id[4]) ? {
                            unitId: unit_type_title_id[4],
                            prefix: unit_type_title_id[1],
                            type: unit_type_title_id[2],
                            metadataLink: abcd.metadataLink
                        } : undefined;

                        if (!entry) {
                            const metadataLink = abcd.metadataLink;
                            const grouped: IBasketGroupedAbcdResult = {
                                title: title,
                                dataLink: abcd.dataLink,
                                authors: abcd.authors,
                                available: abcd.available,
                                dataCenter: abcd.dataCenter,
                                metadataLink: metadataLink,
                                units: (unit) ? [unit] : [],
                                type: 'abcd_grouped',
                                resultType: 'points',
                            };
                            basketResults.push(grouped);
                        } else {
                            if (unit) {
                                const grouped = entry as IBasketGroupedAbcdResult;
                                grouped.units.push(unit);
                            }
                        }
                    } else if (!entry) {
                        basketResults.push(result);
                    }
                });

                return {
                    query: basket.query,
                    results: basketResults,
                    timestamp: moment(basket.timestamp, 'MM-DD-YYYY HH:mm:ss.SSS'),
                }
            });
    }

}<|MERGE_RESOLUTION|>--- conflicted
+++ resolved
@@ -20,9 +20,7 @@
 import {Config} from '../config.service';
 
 import * as ol from 'openlayers';
-<<<<<<< HEAD
 import {TemporalAggregationType} from '../operators/types/temporal-aggregation-type';
-=======
 import {
     Basket,
     BasketResult,
@@ -32,7 +30,6 @@
 } from '../operators/dialogs/baskets/gfbio-basket.model';
 import * as moment from 'moment';
 import {BasketResultGroupByDatasetPipe} from '../operators/dialogs/baskets/gfbio-basket.pipe';
->>>>>>> a0917346
 
 /**
  * A service that encapsulates MAPPING queries.
