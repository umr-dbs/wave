<wave-sidenav-header>GEO-BON</wave-sidenav-header>
<div>
    <mat-card>
        <mat-card-header>
            <mat-select placeholder = "EBV Layer">
                <mat-option *ngFor="let layer of (ebv | async)" [value]="layer.name" (click)="setEBVLayer(layer)">
                    {{layer.name}}
                </mat-option>
            </mat-select>
        </mat-card-header>
<<<<<<< HEAD
        <mat-card-content fxLayout="row" fxLayoutAlign="space-between center" *ngIf="geobon_source && geobon_source.descriptionText">
            <img src="{{geobon_source.imgUrl}}" *ngIf="geobon_source.imgUrl">
            <p>{{geobon_source.descriptionText}}</p>
=======
        <mat-card-content fxLayout="row" fxLayoutAlign="space-between center" fxLayoutGap="1rem">
            <img src="{{geobon_source.imgUrl}}">
            <p>
                {{geobon_source.descriptionText}}
            </p>
>>>>>>> 9846e723
        </mat-card-content>
    </mat-card>
    <!--
    <mat-card>
        <mat-card-header>
            <mat-card-title>Plot-Time</mat-card-title>
        </mat-card-header>
        <mat-card-content>
            <wave-time-range-selection #time [time_min] = "2001" [time_max]="2012"></wave-time-range-selection>
            <mat-radio-group [(ngModel)]="aggregation_fn" fxLayout="row" fxLayoutAlign="space-around center">
                <mat-radio-button value="sum">sum</mat-radio-button>
                <mat-radio-button value="fraction">fraction</mat-radio-button>
                <mat-radio-button value="mean">average</mat-radio-button>
            </mat-radio-group>
        </mat-card-content>
    </mat-card>
    -->
    <mat-card>
        <mat-card-header>
            <mat-card-title>Plot Options</mat-card-title>
        </mat-card-header>
        <mat-card-content fxLayout="row" fxLayoutAlign="space-between center">
            <wave-country-selection (layer)="setCountryLayer($event)"
                                    [style.minWidth.%]="20"
                                    [style.width.%]="20"></wave-country-selection>
            <mat-select #timestartselect [(ngModel)]="time_start" [style.minWidth.%]="20" [style.width.%]="20">
                <mat-option *ngFor="let y of (years_start$ | async)" [value]="y">
                    {{y}}
                </mat-option>
            </mat-select>
            <mat-select #timeendselect [(ngModel)]="time_end" [style.minWidth.%]="20" [style.width.%]="20">
                <mat-option *ngFor="let y of (years_end$ | async)" [value]="y">
                    {{y}}
                </mat-option>
            </mat-select>
            <mat-select [(ngModel)]="aggregation_fn" [style.minWidth.%]="20" [style.width.%]="20">
                <mat-option value="sum">sum</mat-option>
                <mat-option value="fraction">fraction</mat-option>
                <mat-option value="mean">average</mat-option>
            </mat-select>
        </mat-card-content>
    </mat-card>

    <button mat-raised-button type="submit" color="primary" [disabled]="!ebvLayer || !countryLayer" (click)="reload()">Calculate</button>

    <!-- Plot -->
    <mat-card class="plot" fxLayout="row" fxLayoutAlign="space-between" *ngIf="plot">
        <mat-card-content *ngIf="(plotDataState$ | async) === LoadingState.LOADING">
            <mat-spinner></mat-spinner>
        </mat-card-content>
        <mat-card-content style="padding-right: 1rem; margin-bottom: 0;" *ngIf="(plotDataState$ | async) === LoadingState.OK">
            <div [style.width.px] = "(cardHeight$ | async) - 4 * 16"
                 [style.height.px] = "(cardHeight$ | async) - 4 * 16">
                <img src="data:image/png;base64,{{(plotData$ | async)?.data}}" alt="{{plot.name}}">
            </div>
        </mat-card-content>
        <mat-card-actions *ngIf="(plotDataState$ | async) === LoadingState.OK" fxLayout="column" fxLayoutAlign="start start">
            <button mat-button (click)="showFullscreenPlot(plot)"><mat-icon>fullscreen</mat-icon></button>
        </mat-card-actions>
    </mat-card>
</div><|MERGE_RESOLUTION|>--- conflicted
+++ resolved
@@ -8,17 +8,10 @@
                 </mat-option>
             </mat-select>
         </mat-card-header>
-<<<<<<< HEAD
-        <mat-card-content fxLayout="row" fxLayoutAlign="space-between center" *ngIf="geobon_source && geobon_source.descriptionText">
+        <mat-card-content fxLayout="row" fxLayoutAlign="space-between center" fxLayoutGap="1rem"
+                          *ngIf="geobon_source && geobon_source.descriptionText">
             <img src="{{geobon_source.imgUrl}}" *ngIf="geobon_source.imgUrl">
             <p>{{geobon_source.descriptionText}}</p>
-=======
-        <mat-card-content fxLayout="row" fxLayoutAlign="space-between center" fxLayoutGap="1rem">
-            <img src="{{geobon_source.imgUrl}}">
-            <p>
-                {{geobon_source.descriptionText}}
-            </p>
->>>>>>> 9846e723
         </mat-card-content>
     </mat-card>
     <!--
